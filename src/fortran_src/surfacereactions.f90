--- conflicted
+++ resolved
@@ -135,11 +135,7 @@
   SUBROUTINE bulkToSurfaceSwappingRates(rate,idx1,idx2,dustTemperature)
     REAL(dp), INTENT(INOUT) :: rate(*)
     REAL(dp) :: dustTemperature
-<<<<<<< HEAD
-    INTEGER :: idx1,idx2,i,j
-=======
     INTEGER(dp) :: idx1,idx2,i,j
->>>>>>> d7d1cb11
     IF ((dustTemperature .gt. MAX_GRAIN_TEMP) .or. (safeMantle .lt. MIN_SURFACE_ABUND)) THEN
         rate(idx1:idx2) = 0.0
     ELSE

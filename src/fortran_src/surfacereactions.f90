--- conflicted
+++ resolved
@@ -110,15 +110,9 @@
     REAL(dp), INTENT(INOUT) :: rate(*)
     REAL(dp) :: dustTemperature
     IF (THREE_PHASE) THEN
-<<<<<<< HEAD
       surfaceCoverage=bulkGainFromMantleBuildUp()
       CALL bulkToSurfaceSwappingRates(rate,bulkswapReacs(1),bulkswapReacs(2),dustTemperature)
       rate(surfSwapReacs(1):surfSwapReacs(2))=surfaceToBulkSwappingRates(dustTemperature)
-=======
-      ! surfaceCoverage=bulkGainFromMantleBuildUp()
-      CALL bulkToSurfaceSwappingRates(rate,bulkswapReacs(1),bulkswapReacs(2),gasTemperature)
-      rate(surfSwapReacs(1):surfSwapReacs(2))=surfaceToBulkSwappingRates(gasTemperature)
->>>>>>> 5ba058c3
     END IF
   END SUBROUTINE bulkSurfaceExchangeReactions
 
@@ -140,15 +134,9 @@
 
   SUBROUTINE bulkToSurfaceSwappingRates(rate,idx1,idx2,dustTemperature)
     REAL(dp), INTENT(INOUT) :: rate(*)
-<<<<<<< HEAD
     REAL(dp) :: dustTemperature
-    INTEGER :: idx1,idx2,i,j
+    INTEGER(dp) :: idx1,idx2,i,j
     IF ((dustTemperature .gt. MAX_GRAIN_TEMP) .or. (safeMantle .lt. MIN_SURFACE_ABUND)) THEN
-=======
-    REAL(dp) :: gasTemperature
-    INTEGER(dp) :: idx1,idx2,i,j
-    IF ((gasTemperature .gt. MAX_GRAIN_TEMP) .or. (safeMantle .lt. MIN_SURFACE_ABUND)) THEN
->>>>>>> 5ba058c3
         rate(idx1:idx2) = 0.0
     ELSE
         DO i=idx1,idx2

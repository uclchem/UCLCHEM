--- conflicted
+++ resolved
@@ -110,11 +110,7 @@
     REAL(dp), INTENT(INOUT) :: rate(*)
     REAL(dp) :: dustTemperature
     IF (THREE_PHASE) THEN
-<<<<<<< HEAD
       surfaceCoverage=bulkGainFromMantleBuildUp()
-=======
-      ! surfaceCoverage=bulkGainFromMantleBuildUp()
->>>>>>> 31e57d99
       CALL bulkToSurfaceSwappingRates(rate,bulkswapReacs(1),bulkswapReacs(2),dustTemperature)
       rate(surfSwapReacs(1):surfSwapReacs(2))=surfaceToBulkSwappingRates(dustTemperature)
     END IF
@@ -129,11 +125,7 @@
   FUNCTION surfaceToBulkSwappingRates(dustTemperature) RESULT(rate)
     REAL(dp) ::rate,dustTemperature
     IF ((dustTemperature .gt. MAX_GRAIN_TEMP) .or. (safeMantle .lt. MIN_SURFACE_ABUND)) THEN
-<<<<<<< HEAD
               rate = 0.0
-=======
-        rate = 0.0
->>>>>>> 31e57d99
     ELSE
         rate = 1.0
     END IF
@@ -151,6 +143,7 @@
             DO j=lbound(iceList,1),ubound(iceList,1)
                 IF (iceList(j) .eq. re1(i)) THEN
                   rate(i)=vdiff(j)*DEXP(-bindingEnergy(j)/dustTemperature)
+                  rate(i)=vdiff(j)*DEXP(-bindingEnergy(j)/dustTemperature)
                 END IF
             END DO
         END DO
@@ -180,22 +173,15 @@
     END DO
 
     !Hasegawa 1992 diffusion rate. Rate that two species diffuse and meet on grain surface
-<<<<<<< HEAD
     diffuseProb = vdiff(index1)*dexp(-DIFFUSION_BIND_RATIO*bindingEnergy(index1)/dustTemperature)
     diffuseProb = diffuseProb+ (vdiff(index2)*dexp(-DIFFUSION_BIND_RATIO*bindingEnergy(index2)/dustTemperature))
-=======
-    ! diffuseProb = vdiff(index1)*dexp(-0.5*bindingEnergy(index1)/gasTemperature)
-    ! diffuseProb = diffuseProb+ (vdiff(index2)*dexp(-0.5*bindingEnergy(index2)/gasTemperature))
-    
-    diffuseProb = vdiff(index1)*dexp(-0.5*bindingEnergy(index1)/dustTemperature)
-    diffuseProb = diffuseProb+ (vdiff(index2)*dexp(-0.5*bindingEnergy(index2)/dustTemperature))
->>>>>>> 31e57d99
 
     !probability a reactant will just desorb
     desorbProb = vdiff(index1)*dexp(-bindingEnergy(index1)/dustTemperature)
     desorbProb = desorbProb + vdiff(index2)*dexp(-bindingEnergy(index2)/dustTemperature) 
 
     !Calculate classical activation energy barrier exponent
+    reacProb = gama(reacIndx)/dustTemperature
     reacProb = gama(reacIndx)/dustTemperature
     !Calculate quantum activation energy barrier exponent
     reducedMass = reducedMasses(reacIndx)

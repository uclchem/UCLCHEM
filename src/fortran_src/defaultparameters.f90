!!This file is used to autogenerate the docs. So please ignore the mess!
!!Double !! lines do not show up in docs, single ones do. 
!!If you add a parameter, please take the time to add a useful descriptor comment on the same line
!!and then re-run utils/generate_param_docs.py to update the docs.
!!note the resuting md file needs manually adding to the website.
MODULE DEFAULTPARAMETERS
USE constants
!---  
!id: parameters
!title: Model Parameters
!---
!UCLCHEM will default to these values unless they are overridden by user. Users can override these by adding the variable name as written here in the param_dict argument of any UCLCHEM model function. param_dict is not case sensitive.
!
!## Physical Variables
!|Parameter|Default Value |Description|
!| ----- | ------| ------ |
IMPLICIT NONE
REAL(dp) :: initialTemp=10.0 !Initial gas temperature in Kelvin for all gas parcels in model.
REAL(dp) :: initialDens=1.00d2 !Initial gas density in H nuclei per cm$^{-3}$ for all gas parcels in model.
REAL(dp) :: finalDens=1.00d5 !Final gas density achieved via freefall. 
REAL(dp) :: currentTime=0.0 !Time at start of model in years.
REAL(dp) :: finalTime=5.0d6 !Time to stop model in years, if not using `endAtFinalDensity` below.
REAL(dp) :: radfield=1.0 !Interstellar radiation field in Habing
REAL(dp) :: zeta=1.0 !Cosmic ray ionisation rate as multiple of $1.3 10^{-17} s^{-1}$
REAL(dp) :: rout=0.05 !Outer radius of cloud being modelled in pc.
REAL(dp) :: rin=0.0 !Minimum radial distance from cloud centre to consider.
REAL(dp) :: baseAv=2.0 !Extinction at cloud edge, Av of a parcel at rout.
INTEGER(dp) :: points=1 !Number of gas parcels equally spaced between rin to rout to consider
REAL(dp) :: bm0=1.0 !magnetic parameter [microgauss]: B0 = bm0*sqrt(initialDens)
!
!## Behavioural Controls
!*The following parameters generally turn on or off features of the model. If a parameter is set to `True`, then it is turned on. If it is set to `False`, then it is turned off.*
!
!|Parameter|Default Value |Description|
!| ----- | ------| ------ |
REAL(dp) :: freezeFactor=1.0 !Modify freeze out rate of gas parcels by this factor.
LOGICAL :: endAtFinalDensity=.False. !Choose to end model at final density, otherwise end at final time.
LOGICAL :: freefall=.False. !Controls whether models density increaes following freefall equation.
REAL(dp) :: freefallFactor=1.0 !Modify freefall rate by factor, usually to slow it.
LOGICAL :: desorb=.True. !Toggles all non-thermal desoprtion processes on or off.
LOGICAL :: h2desorb=.True. !Individually toggle non-thermal desorption due to H2 formation.
LOGICAL :: crdesorb=.True. !Individually toggle non-thermal desorption due to cosmic rays.
LOGICAL :: uvdesorb=.True. !Individually toggle non-thermal desorption due to uv photons.
LOGICAL :: thermdesorb=.True. !Toggle continuous thermal desorption.
LOGICAL :: instantSublimation=.False. !Toggle instantaneous sublimation of the ices at t=0
LOGICAL :: cosmicRayAttenuation=.False. !Use column density to attenuate cosmic ray ionisation rate following [Padovani et al. 2018](https://arxiv.org/abs/1803.09348).
CHARACTER :: ionModel='L' !L/H model for cosmic ray attenuation [Padovani et al. 2018](https://arxiv.org/abs/1803.09348).
LOGICAL :: improvedH2CRPDissociation=.False. !Use H2 CRP dissociation rate from [Padovani et al. 2018b](https://arxiv.org/abs/1809.04168).
<<<<<<< HEAD
LOGICAL :: heatingFlag=.True. !If True, heating is applied to the gas parcels.
=======
LOGICAL :: enforceChargeConservation = .false. ! Enforce the chrage by keeping track of charged ions.
>>>>>>> 524b96ee
!
!## Input and Output
!|Parameter|Default Value |Description|
!| ----- | ------| ------ |
CHARACTER(256) :: outputFile="" !File to write full output of UCLCHEM. This includes physical parameter values and all abundances at every time step.
CHARACTER(256) :: columnFile="" !File to write specific species abundances, see outSpecies.
CHARACTER(256) :: rateFile="" !File to write rate 'constants' at each timestep. This includes physical parameter values.
CHARACTER(256) :: fluxFile="" !File to write reaction rates (flux) at each timestep. This includes physical parameter values.
CHARACTER(256) :: heatingFile="" !File to write heating and cooling rates at each timestep.
INTEGER :: writeStep=1 !Writing to columnFile only happens every writeStep timesteps.
CHARACTER(256) :: abundSaveFile="" ! The file to save the abundances to at the end of the model.
CHARACTER(256) :: abundLoadFile="" ! The file to load the abundances from at the start of the model.
CHARACTER(256) :: coolantDataDir="" ! Directory where the collisional rate files are stored.
!|abundSaveFile |None| File to store final abundances at the end of the model so future models can use them as the initial abundances. If not provided, no file will be produced.
!|abundLoadFile |None| File from which to load initial abundances for the model, created through `abundSaveFile`. If not provided, the model starts from elemental gas.
!|outSpecies|None| A space separated list of species to output to columnFile. Supplied as a separate list argument to most python functions, see python API docs.
!
!## Initial Abundances
!*Unless otherwise specified, we take all abundances from Jenkins et al. 2009, using the heavily depleted case from Table 4.*
!
!|Parameter|Default Value |Description|
!| ----- | ------| ------ |
REAL(dp) :: metallicity=1.0 !Scale the abundances of all elements heavier than He by this factor.
INTEGER(dp) :: ion=2 !Sets how much elemental C is initially atomic (0= all atomic/1=50:50/2=fully ionized).
REAL(dp) :: fh=0.5 !Total elemental abundance of H is always 1 by definition because abundances are relative to number of H nuclei. Use fh to set how much to initially put in atomic H, the rest goes to H2.
REAL(dp) :: fhe = 0.1 !Total elemental abundance of He.
REAL(dp) :: fc=1.77d-04 !Total elemental abundance of C.
REAL(dp) :: fo  = 3.34d-04 !Total elemental abundance of O.
REAL(dp) :: fn  = 6.18d-05 !Total elemental abundance of N.
REAL(dp) :: fs  = 3.51d-6 !Total elemental abundance of S.
REAL(dp) :: fmg = 2.256d-06 !Total elemental abundance of Mg.
REAL(dp) :: fsi = 1.78d-06 !Total elemental abundance of Si.
REAL(dp) :: fcl = 3.39d-08 !Total elemental abundance of Cl.
REAL(dp) :: fp =7.78d-08 !Total elemental abundance of P.
REAL(dp) :: ffe =2.01d-7!Total elemental abundance of Fe.
REAL(dp) :: ff = 3.6d-08 !fp depleted 1/100 of solar from Asplund 2009.
REAL(dp) :: fd=0.0 ! The following elements are not typically used. We do not recommend any particular value.
REAL(dp) :: fli=0.0 !Total elemental abundance of Li.
REAL(dp) :: fna=0.0 !Total elemental abundance of Na.
REAL(dp) :: fpah=0.0 !Total initial abundance of PAHs.
REAL(dp) :: f15n=0.0 !Total initial abundance of 15N.
REAL(dp) :: f13c=0.0 !Total initial abundance of 13C.
REAL(dp) :: f18O=0.0 !Total initial abundance of 18O.
!!
!! We used to use Asplund et al. 2009,kept here for reference
!! !initial fractional abundances of elements(from Asplund et al. 2009 ARAA table 1 -SOLAR)
!! !note fh is fraction of H initially in H atoms. Total H is always 1.
!! !fh=0.5;fhe = 0.1;fc  = 2.6d-04;fo  = 4.6d-04;fn  = 6.1d-05
!! fs  = 1.318d-05;fmg = 3.981d-05;fsi = 1.0d-07;fcl = 3.162d-07;
!! fp=2.57d-09 ; ff = 3.6d-08 !fp depleted 1/100 of solar
!
!## Integration Controls
!|Parameter|Default Value |Description|
!| ----- | ------| ------ |
REAL(dp) :: reltol=1d-8 !Relative tolerance for integration, see [integration docs](/docs/trouble-integration) for advice.
REAL(dp) :: abstol_factor=1.0d-14 !Absolute tolerance for integration is calculated by multiplying species abundance by this factor.
REAL(dp) :: abstol_min=1.0d-25 !Minimum value absolute tolerances can take.
INTEGER :: MXSTEP=10000 !Maximum steps allowed in integration before warning is thrown. ! HAS TO BE INT4 instead of INT8
!
!## Here be Dragons
!*These are not recommended to be changed unless you know what you are doing*
!
!|Parameter|Default Value |Description|
!| ----- | ------| ------ |
REAL(dp) :: ebmaxh2=1.21d3 ! Maximum binding energy of species desorbed by H2 formation.
REAL(dp) :: ebmaxcr=1.21d3 ! Maximum binding energy of species desorbed by cosmic ray ionisation.
REAL(dp) :: ebmaxuvcr=1.0d4 ! Maximum binding energy of species desorbed by UV photons.
REAL(dp) :: epsilon=0.01 !Number of molecules desorbed per H2 formation.
REAL(dp) :: uv_yield=0.03 !Number of molecules desorbed per UV photon. The yield is extrapolated from Oberg et al. 2009
REAL(dp) :: phi=1.0d5 !Number of molecules desorbed per cosmic ray ionisation.
REAL(dp) :: uvcreff=1.0d-3 !Ratio of CR induced UV photons to ISRF UV photons.
REAL(dp) :: omega=0.5 !Dust grain albedo.
!|alpha|{1:0.0,2:0.0}| Set alpha coeffecients of reactions using a python dictionary where keys are reaction numbers and values are the coefficients. Once you do this, you cannot return to the default value in the same python script or without restarting the kernel in iPython. See the chemistry docs for how alpha is used for each reaction type.|
!|beta|{1:0.0,2:0.0}| Set beta coeffecients of reactions using a python dictionary where keys are reaction numbers and values are the coefficients. Once you do this, you cannot return to the default value in the same python script or without restarting the kernel in iPython. See the chemistry docs for how beta is used for each reaction type.|
!|gama|{1:0.0,2:0.0}| Set gama coeffecients of reactions using a python dictionary where keys are reaction numbers and values are the coefficients. Once you do this, you cannot return to the default value in the same python script or without restarting the kernel in iPython. See the chemistry docs for how gama is used for each reaction type.|
CONTAINS
! Add a dummy subroutine to help f2py compile: https://github.com/numpy/numpy/issues/27167
SUBROUTINE DUMMY_TWO(dummy_two_output)
        integer, intent(out) :: dummy_two_output
        dummy_two_output = 2
    END SUBROUTINE DUMMY_TWO
END MODULE DEFAULTPARAMETERS<|MERGE_RESOLUTION|>--- conflicted
+++ resolved
@@ -46,11 +46,8 @@
 LOGICAL :: cosmicRayAttenuation=.False. !Use column density to attenuate cosmic ray ionisation rate following [Padovani et al. 2018](https://arxiv.org/abs/1803.09348).
 CHARACTER :: ionModel='L' !L/H model for cosmic ray attenuation [Padovani et al. 2018](https://arxiv.org/abs/1803.09348).
 LOGICAL :: improvedH2CRPDissociation=.False. !Use H2 CRP dissociation rate from [Padovani et al. 2018b](https://arxiv.org/abs/1809.04168).
-<<<<<<< HEAD
 LOGICAL :: heatingFlag=.True. !If True, heating is applied to the gas parcels.
-=======
 LOGICAL :: enforceChargeConservation = .false. ! Enforce the chrage by keeping track of charged ions.
->>>>>>> 524b96ee
 !
 !## Input and Output
 !|Parameter|Default Value |Description|

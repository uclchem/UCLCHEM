!!This file is used to autogenerate the docs. So please ignore the mess!
!!Double !! lines do not show up in docs, single ones do. 
!!If you add a parameter, please take the time to add a useful descriptor comment on the same line
!!and then re-run utils/generate_param_docs.py to update the docs.
!!note the resuting md file needs manually adding to the website.
MODULE DEFAULTPARAMETERS
USE constants
!f2py INTEGER, parameter :: dp
! use, intrinsic :: iso_fortran_env, dp=>real64 !define the size of our double precision numbers
!---  
!id: parameters
!title: Model Parameters
!---
!UCLCHEM will default to these values unless they are overridden by user. Users can override these by adding the variable name as written here in the param_dict argument of any UCLCHEM model function. param_dict is not case sensitive.
!
!## Physical Variables
!|Parameter|Default Value |Description|
!| ----- | ------| ------ |
IMPLICIT NONE
REAL(dp) :: initialTemp=10.0 !Initial gas temperature in Kelvin for all gas parcels in model.
REAL(dp) :: initialDens=1.00d2 !Initial gas density in H nuclei per cm$^{-3}$ for all gas parcels in model.
REAL(dp) :: finalDens=1.00d5 !Final gas density achieved via freefall. 
REAL(dp) :: currentTime=0.0 !Time at start of model in years.
REAL(dp) :: finalTime=5.0d6 !Time to stop model in years, if not using `endAtFinalDensity` below.
REAL(dp) :: radfield=1.0 !Interstellar radiation field in Habing
REAL(dp) :: zeta=1.0 !Cosmic ray ionisation rate as multiple of $1.3 10^{-17} s^{-1}$
REAL(dp) :: rout=0.05 !Outer radius of cloud being modelled in pc.
REAL(dp) :: rin=0.0 !Minimum radial distance from cloud centre to consider.
REAL(dp) :: baseAv=2.0 !Extinction at cloud edge, Av of a parcel at rout.
INTEGER(dp) :: points=1 !Number of gas parcels equally spaced between rin to rout to consider
REAL(dp) :: bm0=1.0 !magnetic parameter [microgauss]: B0 = bm0*sqrt(initialDens)
!
!## Behavioural Controls
!*The following parameters generally turn on or off features of the model. If a parameter is set to `True`, then it is turned on. If it is set to `False`, then it is turned off.*
!
!|Parameter|Default Value |Description|
!| ----- | ------| ------ |
REAL(dp) :: freezeFactor=1.0 !Modify freeze out rate of gas parcels by this factor.
LOGICAL :: endAtFinalDensity=.False. !Choose to end model at final density, otherwise end at final time.
LOGICAL :: freefall=.False. !Controls whether models density increaes following freefall equation.
REAL(dp) :: freefallFactor=1.0 !Modify freefall rate by factor, usually to slow it.
LOGICAL :: desorb=.True. !Toggles all non-thermal desoprtion processes on or off.
LOGICAL :: h2desorb=.True. !Individually toggle non-thermal desorption due to H2 formation.
LOGICAL :: crdesorb=.True. !Individually toggle non-thermal desorption due to cosmic rays.
LOGICAL :: uvdesorb=.True. !Individually toggle non-thermal desorption due to uv photons.
LOGICAL :: thermdesorb=.True. !Toggle continuous thermal desorption.
LOGICAL :: instantSublimation=.False. !Toggle instantaneous sublimation of the ices at t=0
LOGICAL :: cosmicRayAttenuation=.False. !Use column density to attenuate cosmic ray ionisation rate following [Padovani et al. 2018](https://arxiv.org/abs/1803.09348).
CHARACTER :: ionModel='L' !L/H model for cosmic ray attenuation [Padovani et al. 2018](https://arxiv.org/abs/1803.09348).
LOGICAL :: improvedH2CRPDissociation=.False. !Use H2 CRP dissociation rate from [Padovani et al. 2018b](https://arxiv.org/abs/1809.04168).
!
!## Input and Output
!|Parameter|Default Value |Description|
!| ----- | ------| ------ |
<<<<<<< HEAD
outputFile="output/full.dat" !File to write full output of UCLCHEM. This includes physical parameter values and all abundances at every time step.
rateFile="output/rates.dat" !File to write reaction rates at each timestep. This includes physical parameter values.
columnFile="output/column.dat" !File to write specific species abundances, see outSpecies.
writeStep=1 !Writing to columnFile only happens every writeStep timesteps.
=======
CHARACTER(256) :: outputFile="" !File to write full output of UCLCHEM. This includes physical parameter values and all abundances at every time step.
CHARACTER(256) :: columnFile="" !File to write specific species abundances, see outSpecies.
INTEGER :: writeStep=1 !Writing to columnFile only happens every writeStep timesteps.
CHARACTER(256) :: abundSaveFile=""
CHARACTER(256) :: abundLoadFile=""
>>>>>>> 000702fc
!|abundSaveFile |None| File to store final abundances at the end of the model so future models can use them as the initial abundances. If not provided, no file will be produced.
!|abundLoadFile |None| File from which to load initial abundances for the model, created through `abundSaveFile`. If not provided, the model starts from elemental gas.
!|outSpecies|None| A space separated list of species to output to columnFile. Supplied as a separate list argument to most python functions, see python API docs.
!
!## Initial Abundances
!*Unless otherwise specified, we take all abundances from Jenkins et al. 2009, using the heavily depleted case from Table 4.*
!
!|Parameter|Default Value |Description|
!| ----- | ------| ------ |
REAL(dp) :: metallicity=1.0 !Scale the abundances of all elements heavier than He by this factor.
INTEGER(dp) :: ion=2 !Sets how much elemental C is initially atomic (0= all atomic/1=50:50/2=fully ionized).
REAL(dp) :: fh=0.5 !Total elemental abundance of H is always 1 by definition because abundances are relative to number of H nuclei. Use fh to set how much to initially put in atomic H, the rest goes to H2.
REAL(dp) :: fhe = 0.1 !Total elemental abundance of He.
REAL(dp) :: fc=1.77d-04 !Total elemental abundance of C.
REAL(dp) :: fo  = 3.34d-04 !Total elemental abundance of O.
REAL(dp) :: fn  = 6.18d-05 !Total elemental abundance of N.
REAL(dp) :: fs  = 3.51d-6 !Total elemental abundance of S.
REAL(dp) :: fmg = 2.256d-06 !Total elemental abundance of Mg.
REAL(dp) :: fsi = 1.78d-06 !Total elemental abundance of Si.
REAL(dp) :: fcl = 3.39d-08 !Total elemental abundance of Cl.
REAL(dp) :: fp =7.78d-08 !Total elemental abundance of P.
REAL(dp) :: ffe =2.01d-7!Total elemental abundance of Fe.
REAL(dp) :: ff = 3.6d-08 !fp depleted 1/100 of solar from Asplund 2009.
REAL(dp) :: fd=0.0 ! The following elements are not typically used. We do not recommend any particular value.
REAL(dp) :: fli=0.0 !Total elemental abundance of Li.
REAL(dp) :: fna=0.0 !Total elemental abundance of Na.
REAL(dp) :: fpah=0.0 !Total initial abundance of PAHs.
REAL(dp) :: f15n=0.0 !Total initial abundance of 15N.
REAL(dp) :: f13c=0.0 !Total initial abundance of 13C.
REAL(dp) :: f18O=0.0 !Total initial abundance of 18O.
!!
!! We used to use Asplund et al. 2009,kept here for reference
!! !initial fractional abundances of elements(from Asplund et al. 2009 ARAA table 1 -SOLAR)
!! !note fh is fraction of H initially in H atoms. Total H is always 1.
!! !fh=0.5;fhe = 0.1;fc  = 2.6d-04;fo  = 4.6d-04;fn  = 6.1d-05
!! fs  = 1.318d-05;fmg = 3.981d-05;fsi = 1.0d-07;fcl = 3.162d-07;
!! fp=2.57d-09 ; ff = 3.6d-08 !fp depleted 1/100 of solar
!
!## Integration Controls
!|Parameter|Default Value |Description|
!| ----- | ------| ------ |
REAL(dp) :: reltol=1d-8 !Relative tolerance for integration, see [integration docs](/docs/trouble-integration) for advice.
REAL(dp) :: abstol_factor=1.0d-14 !Absolute tolerance for integration is calculated by multiplying species abundance by this factor.
REAL(dp) :: abstol_min=1.0d-25 !Minimum value absolute tolerances can take.
INTEGER :: MXSTEP=10000 !Maximum steps allowed in integration before warning is thrown. ! HAS TO BE INT4 instead of INT8
!
!## Here be Dragons
!*These are not recommended to be changed unless you know what you are doing*
!
!|Parameter|Default Value |Description|
!| ----- | ------| ------ |
REAL(dp) :: ebmaxh2=1.21d3 ! Maximum binding energy of species desorbed by H2 formation.
REAL(dp) :: ebmaxcr=1.21d3 ! Maximum binding energy of species desorbed by cosmic ray ionisation.
REAL(dp) :: ebmaxuvcr=1.0d4 ! Maximum binding energy of species desorbed by UV photons.
REAL(dp) :: epsilon=0.01 !Number of molecules desorbed per H2 formation.
REAL(dp) :: uv_yield=0.03 !Number of molecules desorbed per UV photon. The yield is extrapolated from Oberg et al. 2009
REAL(dp) :: phi=1.0d5 !Number of molecules desorbed per cosmic ray ionisation.
REAL(dp) :: uvcreff=1.0d-3 !Ratio of CR induced UV photons to ISRF UV photons.
REAL(dp) :: omega=0.5 !Dust grain albedo.
!|alpha|{1:0.0,2:0.0}| Set alpha coeffecients of reactions using a python dictionary where keys are reaction numbers and values are the coefficients. Once you do this, you cannot return to the default value in the same python script or without restarting the kernel in iPython. See the chemistry docs for how alpha is used for each reaction type.|
!|beta|{1:0.0,2:0.0}| Set beta coeffecients of reactions using a python dictionary where keys are reaction numbers and values are the coefficients. Once you do this, you cannot return to the default value in the same python script or without restarting the kernel in iPython. See the chemistry docs for how beta is used for each reaction type.|
!|gama|{1:0.0,2:0.0}| Set gama coeffecients of reactions using a python dictionary where keys are reaction numbers and values are the coefficients. Once you do this, you cannot return to the default value in the same python script or without restarting the kernel in iPython. See the chemistry docs for how gama is used for each reaction type.|
CONTAINS
! Add a dummy subroutine to help f2py compile: https://github.com/numpy/numpy/issues/27167
SUBROUTINE DUMMY_TWO(dummy_two_output)
        integer, intent(out) :: dummy_two_output
        dummy_two_output = 2
    END SUBROUTINE DUMMY_TWO
END MODULE DEFAULTPARAMETERS<|MERGE_RESOLUTION|>--- conflicted
+++ resolved
@@ -52,18 +52,12 @@
 !## Input and Output
 !|Parameter|Default Value |Description|
 !| ----- | ------| ------ |
-<<<<<<< HEAD
-outputFile="output/full.dat" !File to write full output of UCLCHEM. This includes physical parameter values and all abundances at every time step.
-rateFile="output/rates.dat" !File to write reaction rates at each timestep. This includes physical parameter values.
-columnFile="output/column.dat" !File to write specific species abundances, see outSpecies.
-writeStep=1 !Writing to columnFile only happens every writeStep timesteps.
-=======
 CHARACTER(256) :: outputFile="" !File to write full output of UCLCHEM. This includes physical parameter values and all abundances at every time step.
 CHARACTER(256) :: columnFile="" !File to write specific species abundances, see outSpecies.
+CHARACTER(256) :: rateFile="output/rates.dat" !File to write reaction rates at each timestep. This includes physical parameter values.
 INTEGER :: writeStep=1 !Writing to columnFile only happens every writeStep timesteps.
 CHARACTER(256) :: abundSaveFile=""
 CHARACTER(256) :: abundLoadFile=""
->>>>>>> 000702fc
 !|abundSaveFile |None| File to store final abundances at the end of the model so future models can use them as the initial abundances. If not provided, no file will be produced.
 !|abundLoadFile |None| File from which to load initial abundances for the model, created through `abundSaveFile`. If not provided, the model starts from elemental gas.
 !|outSpecies|None| A space separated list of species to output to columnFile. Supplied as a separate list argument to most python functions, see python API docs.

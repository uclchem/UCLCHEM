--- conflicted
+++ resolved
@@ -1,97 +1,3 @@
-<<<<<<< HEAD
-SUBROUTINE calculateReactionRates
-    INTEGER:: idx1,idx2,k
-    REAL(dp) :: vA,vB
-    !Calculate all reaction rates
-    !Assuming the user has temperature changes or uses the desorption features of phase 1,
-    !these need to be recalculated every time step.
-
-    idx1=crpReacs(1)
-    idx2=crpReacs(2)
-    IF (idx1 .ne. idx2) rate(idx1:idx2)=alpha(idx1:idx2)*zeta
-    IF (improvedH2CRPDissociation) rate(nR_H2_CRP)=h2CRPRate
-
-    !UV photons, radfield has (factor of 1.7 conversion from habing to Draine)
-    idx1=photonReacs(1)
-    idx2=photonReacs(2)
-    IF (idx1 .ne. idx2) THEN
-        rate(idx1:idx2) = alpha(idx1:idx2)*dexp(-gama(idx1:idx2)*av(dstep))*radfield/1.7
-        ! For all solid species, decrease rate by 0.3 (Kalvans 2018)
-        ! For bulk species, also decrease rate by (1-Pabs)**(Bs+0.5*Bb) (Kalvans 2014)
-        DO j=idx1,idx2
-            IF (ANY(bulkList==re1(j))) THEN
-                rate(j) = rate(j) * ICE_GAS_PHOTO_CROSSSECTION_RATIO * (1.0-0.007)**(1.0+0.5/bulkLayersReciprocal)
-            ELSE IF (ANY(surfaceList==re1(j))) THEN
-                rate(j) = rate(j) * ICE_GAS_PHOTO_CROSSSECTION_RATIO
-            END IF
-        END DO 
-    END IF
-
-    !Reactions involving cosmic ray induced photon
-    idx1=crphotReacs(1)
-    idx2=crphotReacs(2)
-    IF (idx1 .ne. idx2) THEN
-        rate(idx1:idx2)=alpha(idx1:idx2)*gama(idx1:idx2)*1.0/(1.0-omega)*zeta*(gasTemp(dstep)/300)**beta(idx1:idx2)
-        ! For all solid species, decrease rate by 0.3 (Kalvans 2018)
-        ! For bulk species, also decrease rate by (1-Pabs)**(Bs+0.5*Bb) (Kalvans 2014)
-        DO j=idx1,idx2
-            IF (ANY(bulkList==re1(j))) THEN
-                rate(j) = rate(j) * ICE_GAS_PHOTO_CROSSSECTION_RATIO * (1-0.007)**(1+0.5/bulkLayersReciprocal)
-            ELSE IF (ANY(surfaceList==re1(j))) THEN
-                rate(j) = rate(j) * ICE_GAS_PHOTO_CROSSSECTION_RATIO
-            END IF
-        END DO 
-    END IF
-
-    !freeze out only happens if freezeFactor>0 and depending on evap choice 
-    idx1=freezeReacs(1)
-    idx2=freezeReacs(2)
-    IF (idx1 .ne. idx2) THEN
-        rate(idx1:idx2)=freezeOutRate(idx1,idx2)
-        !freeze out rate uses thermal velocity but mass of E is 0 giving us infinite rates
-        !just assume it's same as H
-        rate(nR_EFreeze)=rate(nR_HFreeze)
-        rate(nR_H2Freeze)=stickingCoefficient(h2StickingZero,h2StickingTemp,gasTemp(dstep))*rate(nR_H2Freeze)
-        rate(nR_HFreeze)=stickingCoefficient(hStickingZero,hStickingTemp,gasTemp(dstep))*rate(nR_HFreeze)
-    END IF
-    ! !!!!!!!!!!!!!!!!!!!!!!!!!!!!!!!!!!!!!!!!!!!!!!!!!!!!!!!!!!!!!!!!!!!!!!!!!!!!!!!!!!!!!!!!!!!!!!!!!!!!!!!!!!!!!
-    !The below desorption mechanisms are from Roberts et al. 2007 MNRAS with
-    !the addition of direct UV photodesorption. DESOH2,DESCR1,DEUVCR
-    !!!!!!!!!!!!!!!!!!!!!!!!!!!!!!!!!!!!!!!!!!!!!!!!!!!!!!!!!!!!!!!!!!!!!!!!!!!!!!!!!!!!!!!!!!!!!!!!!!!!!!!!!!!!!!!
-    
-    !Desorption due to energy released by H2 Formations
-    idx1=desoh2Reacs(1)
-    idx2=desoh2Reacs(2)
-    IF (idx1 .ne. idx2) THEN
-        IF ((desorb) .and. (h2desorb) .and. (safeMantle .gt. MIN_SURFACE_ABUND)) THEN
-            !Epsilon is efficieny of this process, number of molecules removed per event
-            !h2form is formation rate of h2, dependent on hydrogen abundance. 
-            rate(idx1:idx2) = epsilon*h2FormEfficiency(gasTemp(dstep),dustTemp(dstep))
-
-            !Don't remove species with binding energy > max BE removed by this process
-            WHERE(gama(idx1:idx2) .gt. ebmaxh2) rate(idx1:idx2)=0.0 
-        ELSE
-            rate(idx1:idx2) = 0.0
-        ENDIF
-        !turn off freeze out if desorption due to H2 formation is much faster
-        !both rates combine with density to get rate of change so drop that factor
-        WHERE((rate(freezePartners)*abund(re1(freezePartners),dstep))<&
-        &MIN_SURFACE_ABUND*rate(idx1:idx2)) rate(freezePartners)=0.0
-    END IF
-    !Desorption due to energy from cosmic rays
-    idx1=descrReacs(1)
-    idx2=descrReacs(2)
-    IF (idx1 .ne. idx2) THEN
-        IF ((desorb) .and. (crdesorb) .and. (safeMantle .gt. MIN_SURFACE_ABUND)) THEN
-            !4*pi*zeta = total CR flux. 1.64d-4 is iron to proton ratio of CR
-            !as iron nuclei are main cause of CR heating.
-            !GRAIN_SURFACEAREA_PER_H is the total surface area per hydrogen atom. ie total grain area per cubic cm when multiplied by density.
-            !phi is efficieny of this reaction, number of molecules removed per event.
-            rate(idx1:idx2) = 4.0*pi*zeta*1.64d-4*(GRAIN_SURFACEAREA_PER_H)*phi
-
-            !Don't remove species with binding energy > max BE removed by this process
-            WHERE(gama(idx1:idx2) .gt. ebmaxcr) rate(idx1:idx2)=0.0 
-=======
 MODULE RATES
     USE constants
     USE DEFAULTPARAMETERS
@@ -99,7 +5,7 @@
     USE network
     USE physicscore
     USE SurfaceReactions
-    use photoreactions, only: H2PhotoDissRate, COPhotoDissRate, cIonizationRate
+    use photoreactions, only: H2PhotoDissRate, COPhotoDissRate, cIonizationRate, ICE_GAS_PHOTO_CROSSSECTION_RATIO
     IMPLICIT NONE
 
     !Variables controlling chemistry:
@@ -110,7 +16,6 @@
     REAL(dp), PARAMETER :: h2StickingZero=0.87d0,hStickingZero=1.0d0, h2StickingTemp=87.0d0,hStickingTemp=52.0d0
     !Flags to control desorption processes
     REAL(dp) :: turbVel=1.0
->>>>>>> 5ba058c3
 
     
 CONTAINS
@@ -126,6 +31,7 @@
         !Assuming the user has temperature changes or uses the desorption features of phase 1,
         !these need to be recalculated every time step.
 
+        ! CRP
         idx1=crpReacs(1)
         idx2=crpReacs(2)
         IF (idx1 .ne. idx2) THEN 
@@ -134,11 +40,21 @@
         IF (improvedH2CRPDissociation) THEN
             rate(nR_H2_CRP)=h2CRPRate
         END IF
+
         !UV photons, radfield has (factor of 1.7 conversion from habing to Draine)
         idx1=photonReacs(1)
         idx2=photonReacs(2)
         IF (idx1 .ne. idx2) THEN
             rate(idx1:idx2) = alpha(idx1:idx2)*dexp(-gama(idx1:idx2)*av(dstep))*radfield/1.7
+            ! For all solid species, decrease rate by 0.3 (Kalvans 2018)
+            ! For bulk species, also decrease rate by (1-Pabs)**(Bs+0.5*Bb) (Kalvans 2014)
+            DO j=idx1,idx2
+                IF (ANY(bulkList==re1(j))) THEN
+                    rate(j) = rate(j) * ICE_GAS_PHOTO_CROSSSECTION_RATIO * (1.0-0.007)**(1.0+0.5/bulkLayersReciprocal)
+                ELSE IF (ANY(surfaceList==re1(j))) THEN
+                    rate(j) = rate(j) * ICE_GAS_PHOTO_CROSSSECTION_RATIO
+                END IF
+            END DO 
         END IF
 
         !Reactions involving cosmic ray induced photon
@@ -146,6 +62,15 @@
         idx2=crphotReacs(2)
         IF (idx1 .ne. idx2) THEN
             rate(idx1:idx2)=alpha(idx1:idx2)*gama(idx1:idx2)*1.0/(1.0-omega)*zeta*(gasTemp(dstep)/300)**beta(idx1:idx2)
+            ! For all solid species, decrease rate by 0.3 (Kalvans 2018)
+            ! For bulk species, also decrease rate by (1-Pabs)**(Bs+0.5*Bb) (Kalvans 2014)
+            DO j=idx1,idx2
+                IF (ANY(bulkList==re1(j))) THEN
+                    rate(j) = rate(j) * ICE_GAS_PHOTO_CROSSSECTION_RATIO * (1-0.007)**(1+0.5/bulkLayersReciprocal)
+                ELSE IF (ANY(surfaceList==re1(j))) THEN
+                    rate(j) = rate(j) * ICE_GAS_PHOTO_CROSSSECTION_RATIO
+                END IF
+            END DO 
         END IF
 
         !freeze out only happens if freezeFactor>0 and depending on evap choice 
@@ -262,20 +187,10 @@
             DO j=idx1,idx2
                 DO i=lbound(iceList,1),ubound(iceList,1)
                     IF (iceList(i) .eq. re1(j)) THEN
-<<<<<<< HEAD
-                        !Basic rate at which thermal desorption occurs
-                        rate(j)=vdiff(i)*exp(-gama(j)/dustTemp(dstep))
-                        !factor of 2.0 adjusts for fact only top two monolayers (Eq 8)
-                        !becayse GRAIN_SURFACEAREA_PER_H is per H nuclei, multiplying it by density gives area/cm-3
-                        !that is roughly sigma_g.n_g from cuppen et al. 2017 but using surface instead of cross-sectional
-                        !area seems more correct for this process.
-                        IF (.NOT. THREE_PHASE) rate(j)=rate(j)*2.0*SURFACE_SITE_DENSITY*GRAIN_SURFACEAREA_PER_H
-=======
                         vA = vdiff(i)
                     END IF
                     IF (iceList(i) .eq. re2(j)) THEN
                         vB = vdiff(i)
->>>>>>> 5ba058c3
                     END IF
                 END DO 
                 rate(j) = (vB + vA)/(SURFACE_SITE_DENSITY*1.8d-8)
@@ -316,7 +231,6 @@
         END IF
 
 
-<<<<<<< HEAD
     !Reactions on surface can be treated considering diffusion of reactants
     !as in Langmuir-Hinshelwood mechanism
     !See work of David Quenard 2017 Arxiv:1711.05184
@@ -330,27 +244,13 @@
             END DO
             !two routes for every diffusion reaction: products to gas or products remain on surface
             rate(lhdesReacs(1):lhdesReacs(2))=rate(idx1:idx2)
-=======
-        !Reactions on surface can be treated considering diffusion of reactants
-        !as in Langmuir-Hinshelwood mechanism
-        !See work of David Quenard 2017 Arxiv:1711.05184
-        !First calculate rate of the diffusion reaction
-        idx1=lhReacs(1)
-        idx2=lhReacs(2)
-        if (idx1 .ne. idx2) THEN
-            if ((gasTemp(dstep) .lt. MAX_GRAIN_TEMP) .and. (safeMantle .gt. MIN_SURFACE_ABUND)) THEN
-                DO j=idx1,idx2
-                    rate(j)=diffusionReactionRate(j,gasTemp(dstep))
-                END DO
-                !two routes for every diffusion reaction: products to gas or products remain on surface
-                rate(lhdesReacs(1):lhdesReacs(2))=rate(idx1:idx2)
->>>>>>> 5ba058c3
 
                 !calculate fraction of reaction that goes down desorption route
                 idx1=lhdesReacs(1)
                 idx2=lhdesReacs(2)
                 DO j=idx1,idx2
                     rate(j)=desorptionFraction(j)*rate(j)
+                    IF (ANY(bulkList==re1(j))) rate(j)=0.0 ! Bulk species are not able to chemically desorb
                 END DO
                 !remove that fraction from total rate of the diffusion route
                 rate(lhReacs(1):lhReacs(2))=rate(lhReacs(1):lhReacs(2))-rate(idx1:idx2)
@@ -366,7 +266,7 @@
         idx2=erReacs(2)
         if (idx1 .ne. idx2) THEN
             rate(idx1:idx2)=freezeOutRate(idx1,idx2)
-            rate(idx1:idx2)=rate(idx1:idx2)*dexp(-gama(idx1:idx2)/gasTemp(dstep))
+            rate(idx1:idx2)=rate(idx1:idx2)*dexp(-gama(idx1:idx2)/dustTemp(dstep))
             rate(erdesReacs(1):erdesReacs(2))=rate(idx1:idx2)
             !calculate fraction of reaction that goes down desorption route
             idx1=erdesReacs(1)
@@ -388,109 +288,6 @@
         ELSE
             rate(nR_H2Form_CT)= 0.0
         END IF
-<<<<<<< HEAD
-    END IF
-
-    !Account for Eley-Rideal reactions in a similar way.
-    !First calculate overall rate and then split between desorption and sticking
-    idx1=erReacs(1)
-    idx2=erReacs(2)
-    if (idx1 .ne. idx2) THEN
-        rate(idx1:idx2)=freezeOutRate(idx1,idx2)
-        rate(idx1:idx2)=rate(idx1:idx2)*dexp(-gama(idx1:idx2)/dustTemp(dstep))
-        rate(erdesReacs(1):erdesReacs(2))=rate(idx1:idx2)
-        !calculate fraction of reaction that goes down desorption route
-        idx1=erdesReacs(1)
-        idx2=erdesReacs(2)
-        DO j=idx1,idx2
-            rate(j)=desorptionFraction(j)*rate(j)
-            IF (ANY(bulkList==re1(j))) rate(j)=0.0 ! Bulk species are not able to chemically desorb
-        END DO
-        !remove that fraction from total rate of the diffusion route
-        rate(erReacs(1):erReacs(2))=rate(erReacs(1):erReacs(2))-rate(idx1:idx2)
-    END IF
-
-    IF (PARAMETERIZE_H2FORM) THEN
-        rate(nR_H2Form_CT)=h2FormEfficiency(dustTemp(dstep),dustTemp(dstep))
-        !rate(nR_H2Form_LH)=0.0
-        rate(nR_H2Form_ER)=0.0
-        !rate(nR_H2Form_LHDes)=0.0
-        rate(nR_H2Form_ERDes)=0.0
-    ELSE
-        rate(nR_H2Form_CT)= 0.0
-    END IF
-
-    CALL bulkSurfaceExchangeReactions(rate,dustTemp(dstep))
-    
-    !Basic gas phase reactions 
-    !They only change if temperature has so we can save time with an if statement
-    idx1=twobodyReacs(1)
-    idx2=twobodyReacs(2)
-    IF (lastTemp .ne. gasTemp(dstep)) THEN
-        rate(idx1:idx2) = alpha(idx1:idx2)*((gasTemp(dstep)/300.)**beta(idx1:idx2))*dexp(-gama(idx1:idx2)/gasTemp(dstep)) 
-    END IF
-
-    idx1=ionopol1Reacs(1)
-    idx2=ionopol1Reacs(2)
-    IF (idx1 .ne. idx2)&
-    !This formula including the magic numbers come from KIDA help page.
-    &rate(idx1:idx2)=alpha(idx1:idx2)*beta(idx1:idx2)*(0.62d0+0.4767d0*gama(idx1:idx2)*dsqrt(300.0d0/gasTemp(dstep)))
-
-    idx1=ionopol2Reacs(1)
-    idx2=ionopol2Reacs(2)
-    IF (idx1 .ne. idx2) THEN
-        !This formula including the magic numbers come from KIDA help page.
-        rate(idx1:idx2)=alpha(idx1:idx2)*beta(idx1:idx2)*(1.0d0+0.0967d0*gama(idx1:idx2)&
-        &*dsqrt(300.0d0/gasTemp(dstep))+gama(idx1:idx2)*gama(idx1:idx2)*300.0/(10.526*gasTemp(dstep)))
-    END IF
-    lastTemp=gasTemp(dstep)
-
-    !turn off reactions outside their temperature range
-    WHERE(gasTemp(dstep) .lt. minTemps) rate=0.0
-
-    WHERE(gasTemp(dstep) .gt. maxTemps) rate=0.0
-
-    !Overwrite reactions for which we have a more detailed photoreaction treatment
-    rate(nR_H2_hv)=H2PhotoDissRate(h2Col,radField,av(dstep),turbVel)!H2 photodissociation
-    rate(nR_CO_hv)=COPhotoDissRate(h2Col,coCol,radField,av(dstep)) !CO photodissociation
-    rate(nR_C_hv)=cIonizationRate(alpha(nR_C_hv),gama(nR_C_hv),gasTemp(dstep),ccol,h2col,av(dstep),radfield) !C photoionization
-END SUBROUTINE calculateReactionRates
-
-
-
-!!!!!!!!!!!!!!!!!!!!!!!!!!!!!!!!!!!!!!!!!!!!!!!!!!!!!!!!!!!!!!!!!!!!!!!!!!!!!
-!
-!Freeze out determined by rate of collisions with grain
-!No sticking coefficient is used because typical values are >0.95 below 150 K
-! eg Le Bourlot et al. 2013, Molpeceres et al. 2020
-!Above 150 K, thermal desorption will completely remove grain species
-!!!!!!!!!!!!!!!!!!!!!!!!!!!!!!!!!!!!!!!!!!!!!!!!!!!!!!!!!!!!!!!!!!!!!!!!!!!!!
-FUNCTION freezeOutRate(idx1,idx2) RESULT(freezeRates)
-    REAL(dp) :: freezeRates(idx2-idx1+1)
-    INTEGER :: idx1,idx2
-    
-    !additional factor for ions (beta=0 for neutrals)
-    freezeRates=1.0+beta(idx1:idx2)*16.71d-4/(GRAIN_RADIUS*gasTemp(dstep))
-    IF ((freezeFactor .eq. 0.0) .or. (dustTemp(dstep) .gt. MAX_GRAIN_TEMP)) then
-        freezeRates=0.0
-    ELSE
-        freezeRates=freezeRates*freezeFactor*alpha(idx1:idx2)*THERMAL_VEL&
-        &*dsqrt(gasTemp(dstep)/mass(re1(idx1:idx2)))*GRAIN_CROSSSECTION_PER_H
-    END IF
-
-END FUNCTION freezeOutRate
-
-
-FUNCTION stickingCoefficient(stickingZero,criticalTemp,gasTemp) RESULT(stickingCoeff)
-    !Sticking coefficient for freeze out taken from Chaabouni et al. 2012 A&A 538 Equation 1
-    REAL(dp) :: stickingCoeff
-    REAL(dp) :: stickingZero,criticalTemp,gasTemp,tempRatio
-    REAL(dp) :: beta=2.5d0
-    tempRatio=gasTemp/criticalTemp
-    
-    stickingCoeff=stickingZero*(1.0d0+beta*tempRatio)/((1.0d0+tempRatio)**beta)
-END FUNCTION stickingCoefficient
-=======
 
         CALL bulkSurfaceExchangeReactions(rate,gasTemp(dstep))
         
@@ -543,7 +340,7 @@
         
         !additional factor for ions (beta=0 for neutrals)
         freezeRates=1.0+beta(idx1:idx2)*16.71d-4/(GRAIN_RADIUS*gasTemp(dstep))
-        IF ((freezeFactor .eq. 0.0) .or. (gasTemp(dstep) .gt. MAX_GRAIN_TEMP)) then
+        IF ((freezeFactor .eq. 0.0) .or. (dustTemp(dstep) .gt. MAX_GRAIN_TEMP)) then
             freezeRates=0.0
         ELSE
             freezeRates=freezeRates*freezeFactor*alpha(idx1:idx2)*THERMAL_VEL&
@@ -563,5 +360,4 @@
         stickingCoeff=stickingZero*(1.0d0+beta*tempRatio)/((1.0d0+tempRatio)**beta)
     END FUNCTION stickingCoefficient
 
-END MODULE RATES
->>>>>>> 5ba058c3
+END MODULE RATES
--- conflicted
+++ resolved
@@ -99,11 +99,7 @@
                 IF (dustTemp(dstep) .gt. solidtemp(tempindx) .and. solidflag .ne. 2) solidflag=1
                 IF (dustTemp(dstep) .gt. volctemp(tempindx) .and. volcflag .ne. 2) volcflag=1
                 IF (dustTemp(dstep) .gt. codestemp(tempindx)) coflag=1
-<<<<<<< HEAD
-                CALL thermalEvaporation(abund)
-=======
                 CALL thermalEvaporation(abund, lpoints)
->>>>>>> d7d1cb11
             END IF
         END IF
     END SUBROUTINE sublimation

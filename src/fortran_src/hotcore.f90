! hotcore simulates a hot core/corino by following the increase in temperature as a function of time
! It can also reproduce the episodic thermal sublimation seen in laboratory experiments for two phase models
! It is based on Viti et al. 2004 and Collings et al. 2004
MODULE hotcore
    USE constants
    USE DEFAULTPARAMETERS
    !f2py INTEGER, parameter :: dp    
    USE physicscore, only: points, dstep, cloudsize, radfield, h2crprate, improvedH2CRPDissociation, &
    & zeta, currentTime, currentTimeold, targetTime, timeinyears, freefall, density, ion, densdot, gastemp, dusttemp, av,&
    &coldens
    USE network
    USE f2py_constants
    IMPLICIT NONE
    !Flags let physics module control when evap takes place.flag=0/1/2 corresponding to not yet/evaporate/done
    INTEGER :: solidflag,volcflag,coflag
    
    !Arrays for phase 2 temp profiles. parameters for equation chosen by index
    !arrays go [1Msun,5, 10, 15, 25,60]
    INTEGER, PARAMETER :: nMasses= 6 
    INTEGER :: tempIndx
    REAL(dp),PARAMETER :: tempa(nMasses)=(/1.927d-1,4.8560d-2,7.8470d-3,9.6966d-4,1.706d-4,4.74d-7/)
    REAL(dp),PARAMETER :: tempb(nMasses)=(/0.5339,0.6255,0.8395,1.085,1.289,1.98/)
    REAL(dp),PARAMETER :: solidtemp(nMasses)=(/20.0,19.6,19.45,19.3,19.5,20.35/)
    REAL(dp),PARAMETER :: volctemp(nMasses)=(/84.0,86.3,88.2,89.5,90.4,92.2/)
    REAL(dp),PARAMETER :: codestemp(nMasses)=(/95.0,97.5,99.4,100.8,101.6,103.4/)
    REAL(dp), allocatable :: monoFracCopy(:)
    REAL(dp) :: maxTemp
contains

    SUBROUTINE initializePhysics(successFlag)
        INTEGER, INTENT(OUT) :: successFlag
        successFlag=0

        ! Modules not restarted in python wraps so best to reset everything manually.
        IF (ALLOCATED(monoFracCopy)) DEALLOCATE(monoFracCopy)
        ALLOCATE(monoFracCopy(size(monoFractions)))
        coFlag=0 !reset sublimation
        solidFlag=0
        volcFlag=0
        monoFracCopy=monoFractions !reset monofractions

        IF (freefall) density=1.001*initialDens

        IF (tempindx .gt. nMasses) THEN
            write(*,*) "tempindx was ",tempindx
            write(*,*) "tempindx must be less than",nMasses
            write(*,*) "1=1Msol, 2=5M, 3=10M, 4=15M, 5=25M, 6=60M"
            successFlag=-1
            RETURN
        END IF 
    END SUBROUTINE

    !Called every time loop in main.f90. Sets the timestep for the next output from   
    !UCLCHEM. This is also given to the integrator as the targetTime in chemistry.f90 
    !but the integrator itself chooses an integration timestep.                       
    SUBROUTINE updateTargetTime
        IF (timeInYears .gt. 1.0d6) THEN !code in years for readability, targetTime in s
            targetTime=(timeInYears+1.0d5)*SECONDS_PER_YEAR
        ELSE  IF (timeInYears .gt. 1.0d5) THEN
            targetTime=(timeInYears+1.0d4)*SECONDS_PER_YEAR
        ELSE IF (timeInYears .gt. 1.0d4) THEN
            targetTime=(timeInYears+1000.0)*SECONDS_PER_YEAR
        ELSE IF (timeInYears .gt. 1000) THEN
            targetTime=(timeInYears+100.0)*SECONDS_PER_YEAR
        ELSE IF (timeInYears .gt. 0.0) THEN
            targetTime=(timeInYears*10.0)*SECONDS_PER_YEAR
        ELSE
            targetTime=SECONDS_PER_YEAR*1.0d-7
        ENDIF
    END SUBROUTINE updateTargetTime

        !!!!!!!!!!!!!!!!!!!!!!!!!!!!!!!!!!!!!!!!!!!!!!!!!!!!!!!!!!!!!!!!!!!!!!!!!!!!!!!!!!!
    !This is called every time/depth step from main.f90                               !
    !Update the density, temperature and av to their values at currentTime            !
    !!!!!!!!!!!!!!!!!!!!!!!!!!!!!!!!!!!!!!!!!!!!!!!!!!!!!!!!!!!!!!!!!!!!!!!!!!!!!!!!!!!
    SUBROUTINE updatePhysics
        !f2py integer, intent(aux) :: points
         IF (gasTemp(dstep) .lt. maxTemp) THEN
        !Below we include temperature profiles for hot cores, selected using tempindx
        !They are taken from Viti et al. 2004 with an additional distance dependence from Nomura and Millar 2004.
        !It takes the form T=A(t^B)*[(d/R)^-0.5], where A and B are given below for various stellar masses
            gasTemp(dstep)=(cloudSize/(rout*pc))*(real(dstep)/real(points))
            gasTemp(dstep)=gasTemp(dstep)**(-0.5)
            gasTemp(dstep)=initialTemp + ((tempa(tempindx)*(currentTime/SECONDS_PER_YEAR)**tempb(tempindx))*gasTemp(dstep))
            if (gasTemp(dstep) .gt. maxTemp) gasTemp(dstep)=maxTemp
        END IF
        dustTemp=gasTemp
    END SUBROUTINE updatePhysics

    SUBROUTINE sublimation(abund, lpoints)
        ! This subroutine mimics episodic thermal desorption if the network is two pahse
        REAL(dp), INTENT(INOUT) :: abund(nspec+1,lpoints)
        INTEGER, INTENT(IN) :: lpoints
        IF (.not. THREE_PHASE) THEN
            IF (instantSublimation) THEN
                instantSublimation=.False.
                CALL totalSublimation(abund, lpoints)
            ELSE IF (coflag .ne. 2) THEN
<<<<<<< HEAD
                IF (dustTemp(dstep) .gt. solidtemp(tempindx) .and. solidflag .ne. 2) solidflag=1
                IF (dustTemp(dstep) .gt. volctemp(tempindx) .and. volcflag .ne. 2) volcflag=1
                IF (dustTemp(dstep) .gt. codestemp(tempindx)) coflag=1
                CALL thermalEvaporation(abund)
=======
                IF (gasTemp(dstep) .gt. solidtemp(tempindx) .and. solidflag .ne. 2) solidflag=1
                IF (gasTemp(dstep) .gt. volctemp(tempindx) .and. volcflag .ne. 2) volcflag=1
                IF (gasTemp(dstep) .gt. codestemp(tempindx)) coflag=1
                CALL thermalEvaporation(abund, lpoints)
>>>>>>> 5ba058c3
            END IF
        END IF
    END SUBROUTINE sublimation

    SUBROUTINE thermalEvaporation(abund, lpoints)
        !Evaporation is based on Viti et al. 2004. A proportion of the frozen species is released into the gas phase
        !in specific events. These events are activated by flags (eg solidflag) which can be set in physics module.
        !The species evaporated are in lists, created by Makerates and based on groupings. see the viti 2004 paper.
        !f2py integer, intent(aux) :: points
        REAL(dp), INTENT(INOUT) :: abund(nspec+1,lpoints)
        INTEGER, INTENT(IN) :: lpoints
       
            IF (sum(abund(iceList,dstep)) .gt. 1d-30) THEN
                !Solid Evap
                IF (solidflag .eq. 1) THEN
                    CALL partialSublimation(solidFractions,abund, lpoints)
                    solidflag=2
                ENDIF
    
                !monotonic evaporation at binding energy of species
                CALL bindingEnergyEvap(abund, lpoints)
    
                !Volcanic evap
                IF (volcflag .eq. 1) THEN
                    CALL partialSublimation(volcanicFractions,abund, lpoints)
                    volcflag=2 !Set flag to 2 to stop it being recalled
                ENDIF
    
                !Co-desorption
                IF (coflag .eq. 1) THEN
                    CALL totalSublimation(abund, lpoints)
                    coflag=2
                ENDIF
            ENDIF
    END SUBROUTINE thermalEvaporation

    SUBROUTINE partialSublimation(fractions, abund, lpoints)
        REAL(dp), INTENT(INOUT) :: abund(nspec+1,lpoints)
        INTEGER, INTENT(IN) :: lpoints
        REAL(dp), INTENT(IN) :: fractions(:)

        abund(gasiceList,dstep)=abund(gasiceList,dstep)+fractions*abund(iceList,dstep)
        abund(iceList,dstep)=(1.0-fractions)*abund(iceList,dstep)

    END SUBROUTINE partialSublimation

    SUBROUTINE totalSublimation(abund, lpoints)
        REAL(dp), INTENT(INOUT) :: abund(nspec+1,lpoints)
        INTEGER, INTENT(IN) :: lpoints
        abund(gasiceList,dstep)=abund(gasiceList,dstep)+abund(iceList,dstep)
        abund(iceList,dstep)=1d-30
    END SUBROUTINE totalSublimation

    SUBROUTINE bindingEnergyEvap(abund, lpoints)
        REAL(dp), INTENT(INOUT) :: abund(nspec+1,lpoints)
        INTEGER, INTENT(IN) :: lpoints
        REAL(dp), parameter :: SURFACE_SITE_DENSITY = 1.5d15
        INTEGER :: i
        !Subroutine to handle mono-evaporation. See viti 2004
        REAL(dp) en,newm,expdust,freq,kevap
        integer speci
        !mono evaporation at the binding energy of each species
        DO i=lbound(iceList,1),ubound(iceList,1)
            speci=iceList(i)
            en=bindingEnergy(i)*K_BOLTZ_SI
            expdust=bindingEnergy(i)/dustTemp(dstep)
            newm = mass(speci)*1.66053e-27
            freq = dsqrt((2*(SURFACE_SITE_DENSITY)*en)/((pi**2)*newm))
            kevap=freq*exp(-expdust)
            IF (kevap .ge. 0.99) THEN
                abund(gasiceList(i),dstep)=abund(gasiceList(i),dstep)+(monoFracCopy(i)*abund(speci,dstep))
                abund(speci,dstep)=(1.0-monoFracCopy(i))*abund(speci,dstep)
                monoFracCopy(i)=0.0
            END IF 
        END DO
    END SUBROUTINE bindingEnergyEvap
END MODULE hotcore <|MERGE_RESOLUTION|>--- conflicted
+++ resolved
@@ -96,17 +96,10 @@
                 instantSublimation=.False.
                 CALL totalSublimation(abund, lpoints)
             ELSE IF (coflag .ne. 2) THEN
-<<<<<<< HEAD
                 IF (dustTemp(dstep) .gt. solidtemp(tempindx) .and. solidflag .ne. 2) solidflag=1
                 IF (dustTemp(dstep) .gt. volctemp(tempindx) .and. volcflag .ne. 2) volcflag=1
                 IF (dustTemp(dstep) .gt. codestemp(tempindx)) coflag=1
-                CALL thermalEvaporation(abund)
-=======
-                IF (gasTemp(dstep) .gt. solidtemp(tempindx) .and. solidflag .ne. 2) solidflag=1
-                IF (gasTemp(dstep) .gt. volctemp(tempindx) .and. volcflag .ne. 2) volcflag=1
-                IF (gasTemp(dstep) .gt. codestemp(tempindx)) coflag=1
                 CALL thermalEvaporation(abund, lpoints)
->>>>>>> 5ba058c3
             END IF
         END IF
     END SUBROUTINE sublimation

--- conflicted
+++ resolved
@@ -6,13 +6,8 @@
     USE physicscore
     USE network
     
-<<<<<<< HEAD
-    CHARACTER (LEN=100) :: abundSaveFile, abundLoadFile, outputFile, rateFile, columnFile, outFile
+    ! CHARACTER (LEN=100) :: abundSaveFile, abundLoadFile, outputFile, columnFile
     LOGICAL :: columnOutput=.False.,fullOutput=.False.,rateOutput=.False.,readAbunds=.False.,writeAbunds=.False.
-=======
-    ! CHARACTER (LEN=100) :: abundSaveFile, abundLoadFile, outputFile, columnFile
-    LOGICAL :: columnOutput=.False.,fullOutput=.False.,readAbunds=.False.,writeAbunds=.False.
->>>>>>> 000702fc
     CHARACTER (LEN=15),ALLOCATABLE :: outSpecies(:)
     INTEGER :: nout
     INTEGER, ALLOCATABLE :: outIndx(:)
@@ -35,11 +30,11 @@
         335 FORMAT("Time,Density,gasTemp,dustTemp,baseAv,Av,radfield,zeta,point,",(999(A,:,',')))
         ! 334 FORMAT("Elemental abundances, C:",1pe15.5e3," O:",1pe15.5e3," N:",1pe15.5e3," S:",1pe15.5e3)
         
-        INQUIRE(UNIT=rateId, OPENED=rateOutput)
-        IF (rateOutput) THEN
-            WRITE(rateId, 336) reactionNames
-        END IF
-        336 FORMAT("Time,Density,gasTemp,dustTemp,baseAv,Av,radfield,zeta,point,",(9999(A,:,',')))
+        ! INQUIRE(UNIT=rateId, OPENED=rateOutput)
+        ! IF (rateOutput) THEN
+        !     WRITE(rateId, 336) reactionNames
+        ! END IF
+        ! 336 FORMAT("Time,Density,gasTemp,dustTemp,baseAv,Av,radfield,zeta,point,",(9999(A,:,',')))
 
         INQUIRE(UNIT=abundLoadID, OPENED=readAbunds)
         INQUIRE(UNIT=abundSaveID, OPENED=writeAbunds)
@@ -92,19 +87,14 @@
                 chemicalabunarray(dtime, dstep, :) = abund(:neq-1,dstep)
             end if 
         ELSE IF (fullOutput .AND. .NOT. returnArray) THEN
-<<<<<<< HEAD
-            WRITE(outputId,8020) timeInYears,density(dstep),gasTemp(dstep),dustTemp(dstep),baseAv,av(dstep),radfield,zeta,dstep,abund(:neq-1,dstep)
-            8020 FORMAT(1pe11.3,',',1pe11.4,',',0pf8.2,',',0pf8.2,',',1pe11.4,',',1pe11.4,',',1pe11.4,','1pe11.4,',',I4,',',(999(1pe15.5,:,',')))
-        END IF
-        IF (rateOutput) THEN
-            WRITE(rateId,8021) timeInYears,density(dstep),gasTemp(dstep),dustTemp(dstep),baseAv,av(dstep),radfield,zeta,dstep,REACTIONRATE
-            8021 FORMAT(1pe11.3,',',1pe11.4,',',0pf8.2,',',0pf8.2,',',1pe11.4,',',1pe11.4,',',1pe11.4,','1pe11.4,',',I4,',',(9999(1pe15.5e3,:,',')))
-=======
             WRITE(outputId,8020) timeInYears,density(dstep),gasTemp(dstep),dustTemp(dstep),&
             av(dstep),radfield,zeta,dstep,abund(:neq-1,dstep)
             8020 FORMAT(1pe11.3,',',1pe11.4,',',0pf8.2,',',0pf8.2,',',1pe11.4,',',1pe11.4,&
             &','1pe11.4,',',I4,',',(999(1pe15.5,:,',')))
->>>>>>> 000702fc
+        END IF
+        IF (rateOutput) THEN
+            WRITE(rateId,8021) timeInYears,density(dstep),gasTemp(dstep),dustTemp(dstep),av(dstep),radfield,zeta,dstep,REACTIONRATE
+            8021 FORMAT(1pe11.3,',',1pe11.4,',',0pf8.2,',',0pf8.2,',',1pe11.4,',',1pe11.4,','1pe11.4,',',I4,',',(9999(1pe15.5e3,:,',')))
         END IF
 
         !Every 'writestep' timesteps, write the chosen species out to separate file

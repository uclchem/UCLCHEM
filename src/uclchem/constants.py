<<<<<<< HEAD
# This file was machine generated with Makerates on 2025-07-19 00:04:38.228583
=======
# This file was machine generated with Makerates on 2025-07-18 22:25:22.801903
>>>>>>> d7d1cb11
# This file contains the default magic numbers that ensure that fortran and
# python are in sync. If you adjust anything here, you must:
# 1. rerun makerates (this puts the magic numbers in fortran)
# 2. reinstall the python (this compiles fortran and the python wrapper)
# 3. rerun the tests (this ensures that everything is working)

# The physical parameters in the model, this is used in the fortran bits to
# ensure the physical parameter array is created in the right size.
PHYSICAL_PARAMETERS = [
    "Time",
    "Density",
    "gasTemp",
    "dustTemp",
    "Av",
    "radfield",
    "zeta",
    "dstep",
]
# The number of timepoints we use for interfacing with the fortran code,
# increase this for long/expensive models.
TIMEPOINTS = 500
# The number of physical parameters, species and reactions, this is automatically generated by makerates
N_PHYSICAL_PARAMETERS = 8
n_species = 335
n_reactions = 3203<|MERGE_RESOLUTION|>--- conflicted
+++ resolved
@@ -1,8 +1,4 @@
-<<<<<<< HEAD
-# This file was machine generated with Makerates on 2025-07-19 00:04:38.228583
-=======
 # This file was machine generated with Makerates on 2025-07-18 22:25:22.801903
->>>>>>> d7d1cb11
 # This file contains the default magic numbers that ensure that fortran and
 # python are in sync. If you adjust anything here, you must:
 # 1. rerun makerates (this puts the magic numbers in fortran)

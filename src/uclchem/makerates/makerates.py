--- conflicted
+++ resolved
@@ -15,12 +15,9 @@
     "database_reaction_type",
     "custom_reaction_file",
     "custom_reaction_type",
-<<<<<<< HEAD
     "three_phase",
     "add_crp_photo_to_grain",
-=======
     "enable_rates_to_disk",
->>>>>>> 5ba058c3
 ]
 
 
@@ -67,27 +64,18 @@
         user_params["custom_reaction_type"],
     ]
     species_file = user_params["species_file"]
-<<<<<<< HEAD
-    three_phase = user_params["three_phase"]
-    add_crp_photo_to_grain = user_params["add_crp_photo_to_grain"]
-=======
     if not user_params.get("three_phase", True):
         raise RuntimeError("three_phase=False is deprecated as of UCLCHEM v3.5.0, please remove three_phase=False from your makerates configuration.")
     enable_rates_to_disk = user_params.get("enable_rates_to_disk", False) 
     gas_phase_extrapolation = user_params.get("gas_phase_extrapolation", False)
-    
->>>>>>> 5ba058c3
+    add_crp_photo_to_grain = user_params.get("add_crp_photo_to_grain", False)
     # retrieve the network and the dropped reactions
     network, dropped_reactions = _get_network_from_files(
         reaction_files=reaction_files,
         reaction_types=reaction_types,
         species_file=species_file,
-<<<<<<< HEAD
-        three_phase=three_phase,
+        gas_phase_extrapolation=gas_phase_extrapolation,
         add_crp_photo_to_grain=add_crp_photo_to_grain,
-=======
-        gas_phase_extrapolation=gas_phase_extrapolation,
->>>>>>> 5ba058c3
     )
 
     if write_files:
@@ -162,12 +150,8 @@
     species_file: Union[str, bytes, os.PathLike],
     reaction_files: list[Union[str, bytes, os.PathLike]],
     reaction_types: list[str],
-<<<<<<< HEAD
-    three_phase: bool,
+    gas_phase_extrapolation: bool,
     add_crp_photo_to_grain: bool,
-=======
-    gas_phase_extrapolation: bool
->>>>>>> 5ba058c3
 ):
     species_list, user_defined_bulk = io.read_species_file(species_file)
     # Check if reaction and type files are lists, if not, make them lists
@@ -189,11 +173,8 @@
         species=species_list,
         reactions=reactions,
         user_defined_bulk=user_defined_bulk,
-<<<<<<< HEAD
+        gas_phase_extrapolation=gas_phase_extrapolation,
         add_crp_photo_to_grain=add_crp_photo_to_grain,
-=======
-        gas_phase_extrapolation=gas_phase_extrapolation,
->>>>>>> 5ba058c3
     )
 
     #################################################################################################

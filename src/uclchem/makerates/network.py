--- conflicted
+++ resolved
@@ -4,10 +4,7 @@
 desorption and bulk reactions for three phase models.
 """
 
-<<<<<<< HEAD
 import sys
-=======
->>>>>>> ddbe5877
 import logging
 from copy import deepcopy
 from typing import Union
@@ -1153,26 +1150,18 @@
             for i, reaction in enumerate(self.get_reaction_list()):
                 if reaction.get_reaction_type() in ["LH", "LHDES"]:
                     reactant_string = ",".join(reaction.get_reactants())
-<<<<<<< HEAD
+                    # Check if we need to correct the branching ratio (smaller than 0.98 is allowed)
                     if (
                         reactant_string in branching_reactions
                         and branching_reactions[reactant_string] != 1.0
                     ):
                         new_reaction = deepcopy(reaction)
                         if branching_reactions[reactant_string] != 0.0:
-=======
-                    # Check if we need to correct the branching ratio (smaller than 0.98 is allowed)
-                    if (
-                        reactant_string in branching_reactions
-                        and branching_reactions[reactant_string] != 1.0
-                    ):	
-                        new_reaction = deepcopy(reaction)
-                        if branching_reactions[reactant_string] != 0.0:
-
                             if branching_reactions[reactant_string] < 0.99:
-                                 logging.warning(f"You have reaction {reaction} with a branching ratio {branching_reactions[reactant_string] } we are assuming you set this lower on purpose.")
-                                 continue
->>>>>>> ddbe5877
+                                logging.warning(
+                                    f"You have reaction {reaction} with a branching ratio {branching_reactions[reactant_string] } we are assuming you set this lower on purpose."
+                                )
+                                continue
                             new_alpha = (
                                 new_reaction.get_alpha()
                                 / branching_reactions[reactant_string]
@@ -1197,19 +1186,6 @@
                                 f"Grain reaction {reaction} has a branching ratio of 0.0, removing the reaction altogether"
                             )
                             self.remove_reaction(reaction)
-<<<<<<< HEAD
-
-    def to_files(self, species_file: str, reaction_file: str) -> None:
-        with open(reaction_file, "w") as file:
-            for reaction in self.get_reaction_list():
-                file.write(reaction.to_UCL_format() + "\n")
-        with open(species_file, "w") as file:
-            for specie in self.get_species_list():
-                if specie in ["E-", "SURFACE", "BULK"]:
-                    continue
-                file.write(specie.to_UCL_format() + "\n")
-=======
->>>>>>> ddbe5877
 
     def __repr__(self) -> str:
         return (

--- conflicted
+++ resolved
@@ -1450,11 +1450,6 @@
             species (list[Species]): A list of species objects
             reactions (list[Reaction]): A list of reaction objects.
         """
-<<<<<<< HEAD
         self.set_species_dict({s.get_name(): s for s in species})
         self.set_reaction_dict({k: v for k, v in enumerate(reactions)})
-=======
-        self.set_species_dict({s.name: s for s in species})
-        self.set_reaction_dict({k: v for k, v in enumerate(reactions)})
-        
->>>>>>> 524b96ee
+        
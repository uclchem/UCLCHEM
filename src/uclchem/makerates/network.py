"""
This python file contains all functions for de-duplicating species and reaction lists,
checking for common errors, and automatic addition of reactions such as freeze out,
desorption and bulk reactions for three phase models.
"""

import logging
import sys
from copy import deepcopy
from typing import Union

from numpy import any as np_any

from .reaction import CoupledReaction, Reaction, reaction_types
from .species import Species, elementList


class Network:
    """The network class stores all the information about reaction network."""

    def __init__(
        self,
        species: list[Species],
        reactions: list[Reaction],
        user_defined_bulk: list = [],
        gas_phase_extrapolation: bool = False,
    ):
        """A class to store network information such as indices of important reactions.

        The class fully utilizes getters and setters, which can be used to add/remove
        reactions and the species involved. Important is that you do not directly edit
        the internal dictionaries that store the species and reactions, unless you
        know what you are doing. The network by default checks for duplicates in species
        and identical reactions that overlap in temperature ranges, potentially causing
        problems.

        Args:
            species (list[Species]): A list of chemical species that are added to the network
            reactions (list[Reaction]): A list of chemical reactions that are added to the network
            user_defined_bulk (list, optional): List of user defined bulk. Defaults to [].
        """
        assert len(set([s.name for s in species])) == len(
            species
        ), "Cannot have duplicate species in the species list."
        self.set_species_dict({s.name: s for s in species})
        self.excited_species = self.check_for_excited_species()
        self.user_defined_bulk = user_defined_bulk
        electron_specie = Species(["E-", 0, 0.0, 0, 0, 0, 0])
        electron_specie.n_atoms = 1
        self.add_species(electron_specie)
        self.set_reaction_dict({k: v for k, v in enumerate(reactions)})

        #### Add reactions and species   ####
        # check which species are changed on freeze or desorb
        self.check_freeze_and_desorbs()

        # Need additional grain reactions including non-thermal desorption and chemically induced desorption
        self.add_freeze_reactions()
        # Add the bulk species:
        self.add_bulk_species()
        self.add_bulk_reactions()
        self.add_desorb_reactions()
        self.add_chemdes_reactions()
        if self.excited_species:
            self.add_excited_surface_reactions()

        # Ensure that the branching ratios are correct, if not, edit the network to enforce it.
        self.branching_ratios_checks()
        
        # Extrapolate Gas phase reactions if needed:
        if gas_phase_extrapolation:
            self.add_gas_phase_extrapolation()

        # Sort the reactions before returning them, this is important for convergence of the ODE
        self.sort_reactions()
        self.sort_species()

        self.check_and_filter_species()

    @property
    def species(self):
        return self._species_dict

    @property
    def reactions(self):
        return self._reactions_dict.values()

    # Make sure that the reaction_list or species_list are never explicitely accessed.

    @property
    def reaction_list(self):
        logging.warning(
            "Reaction list should not be accessed directly, but using the get and set methods"
        )
        return self.get_reaction_list()

    @reaction_list.setter
    def reaction_list(self, value):
        raise Exception(
            "Do not set reaction lists explicitely, use the add and remove interfaces for reactions"
        )

    @property
    def species_list(self):
        logging.warning(
            "Species list should not be accessed directly, but using the get and set methods"
        )
        return self.get_species_list()

    @species_list.setter
    def species_list(self, value):
        raise Exception(
            "Do not set species lists explicitely, use the add and remove interfaces for reactions"
        )

    def add_reactions(
        self, reactions: Union[Union[Reaction, str], list[Union[Reaction, str]]]
    ):
        """Add a reaction, list of inputs to the Reaction class or list of reactions to the network.

        Args:
            reactions (Union[Union[Reaction, str], list[Union[Reaction, str]]]): Reaction or list or reactions

        """
        if isinstance(reactions, list):
            if isinstance(reactions[0], Reaction):
                # if it is a list of reactions, no action is needed.
                pass
            elif isinstance(reactions[0], list):
                try:
                    reactions = [Reaction(reac) for reac in reactions]
                except ValueError as error:
                    raise ValueError(
                        "Failed to convert the list of csv entries to a reaction"
                    ) from error
        elif isinstance(reactions, Reaction):
            reactions = [reactions]
        else:
            raise ValueError(
                "Input must either be (a list of) Reaction class or csv entries"
            )
        current_reaction_list = self.get_reaction_list()
        logging.debug(
            f"n_reactions {len(current_reaction_list)} before adding new reactions to the internal dict"
        )
        for reaction in reactions:
            if reaction in current_reaction_list:
                # See if we have a collision with the any reactions with identical reactants and
                # products, but different temperature ranges to avoid double definitions.
                similar_reactions = self.find_similar_reactions(reaction)
                for similar_reaction_key in similar_reactions:
                    if reaction.check_temperature_collision(
                        similar_reactions[similar_reaction_key]
                    ):
                        raise RuntimeError(
                            f"There already is a {reaction} present that has overlapping temperature ranges. Check the reaction set."
                        )

            # quick check to make sure all species in the reaction are in the species list.
            species_not_present = [
                spec
                for spec in reaction.get_reactants() + reaction.get_products()
                if (spec not in self.get_species_list())
                and (spec not in ["NAN", "", "E-"] + reaction_types)
            ]
            for specie in species_not_present:
                logging.debug(f"Trying to add specie {specie}")
                # TODO: get more sensible mass
                self.add_species(Species([specie, -1, 0.0, 0.0, 0.0, 0.0, 0.0]))
            # Index and add the new reaction.
            new_idx = max(list(self._reactions_dict.keys())) + 1
            if new_idx in self._reactions_dict.keys():
                raise ValueError(
                    f"Makerates is trying to add a reaction with index {new_idx}, but something is already there, please report this to the developers."
                )
            self._reactions_dict[new_idx] = reaction
        logging.debug(
            f"n_reactions {len(current_reaction_list)} after adding them to the internal dict"
        )

    def find_similar_reactions(self, reaction: Reaction) -> dict[int, Reaction]:
        """Reactions are similar if the reaction has the same reactants and products,
        find all reactions that are similar, returning their index and the reaction itself.

        Args:
            reaction (Reaction): Reaction with possible identical (but for temperature range) reactions in the network

        Returns:
            dict[int, Reaction]: A dict with the identical reactions.
        """
        return {k: v for k, v in self._reactions_dict.items() if v == reaction}
    
    def get_reaction_index(self, reaction: Reaction) -> int:
        """Get the index of a reaction in the internal _reactions_dict.

        Args:
            reaction (Reaction): The reaction to find the index of

        Returns:
            int: The index of the reaction in the internal _reactions_dict
        """
        similar_reactions = self.find_similar_reactions(reaction)
        if len(similar_reactions) == 1:
            return list(similar_reactions.keys())[0]
        elif len(similar_reactions) == 0:
            raise ValueError(f"The reaction {reaction} is not present in the network.")
        else:
            raise RuntimeError(
                f"Found more than one index for the reaction {reaction}, cannot uniquely identify it; use find_similar_reactions instead."
            )    

    def remove_reaction_by_index(self, reaction_idx: int) -> None:
        """Remove a reaction by its index in the internal _reactions_dict, this is the only way
        to remove reactions that are defined piecewise across temperature ranges.

        Args:
            reaction_idx (int): Index of the reaction to remove
        """
        del self._reactions_dict[reaction_idx]

    def remove_reaction(self, reaction: Reaction) -> None:
        """Remove the reaction by giving the object itself, this only works if the reaction is
        not piecewise defined across the temperature ranges.

        Args:
            reaction (Reaction): The reaction you wish to delete.
        """
        # In this reaction we use equality as defined for reactions, this does as of now not include
        # checking temperature ranges, so more than one key could be returned.
        #
        # The find_similar_reaction returns a dict of (index[int], reaction[Reaction]),
        # We make it a list of tuples as it is easier to index and manipulate for this case.
        reaction_idx_dict_as_tuples = list(
            self.find_similar_reactions(reaction).items()
        )
        if len(reaction_idx_dict_as_tuples) == 1:
            reac_idx, reac_value = reaction_idx_dict_as_tuples[0]
            logging.debug(f"Trying to remove index: {reac_idx}: {reac_value} ")
            # Remove the reaction with the index from the reaction set:
            del self._reactions_dict[reac_idx]

            if not isinstance(reaction, CoupledReaction):
                to_pop = []
                for k, v in self._reactions_dict.items():
                    if not isinstance(v, CoupledReaction):
                        continue
                    if v.get_partner() == reaction:
                        logging.debug(f"Coupled reaction {v} will also be removed")
                        to_pop.append(v)
                if to_pop:
                    [self.remove_reaction(coupled_reac) for coupled_reac in to_pop]

        elif len(reaction_idx_dict_as_tuples) == 0:
            logging.warning(
                f"The reaction {reaction} is not present in the reaction set, so cannot remove it"
            )
        elif len(reaction_idx_dict_as_tuples) > 1:
            raise (
                RuntimeError(
                    "found more than one indices for the reaction {reaction}, remove by index instead of by reaction."
                )
            )

    def change_reaction_barrier(self, reaction: Reaction, barrier: float) -> None:
        reaction_idx_dict_as_tuples = list(
            self.find_similar_reactions(reaction).items()
        )
        if len(reaction_idx_dict_as_tuples) == 1:
            reac_idx, reac_value = reaction_idx_dict_as_tuples[0]
            logging.debug(
                f"Trying to change barrier of reaction index: {reac_idx}: {reac_value} "
            )
            # Change the barrier of the reaction with the index from the reaction set:
            self._reactions_dict[reac_idx].set_gamma(barrier)

            if not isinstance(reaction, CoupledReaction):
                to_change = []
                for k, v in self._reactions_dict.items():
                    if not isinstance(v, CoupledReaction):
                        continue
                    if v.get_partner() == reaction:
                        logging.debug(f"Coupled reaction {v} will also be removed")
                        to_change.append(v)
                if to_change:
                    [
                        self.change_reaction_barrier(coupled_reac, barrier)
                        for coupled_reac in to_change
                    ]

        elif len(reaction_idx_dict_as_tuples) == 0:
            logging.warning(
                f"The reaction {reaction} is not present in the reaction set, so cannot change its barrier it"
            )
        elif len(reaction_idx_dict_as_tuples) > 1:
            raise (
                RuntimeError("found more than one indices for the reaction {reaction}.")
            )

    def change_binding_energy(self, specie: str, new_binding_energy: float) -> None:
        all_species = self.get_species_list()
        all_species_names = [specie.get_name() for specie in all_species]
        if specie not in all_species_names:
            error = f"Specie {specie} was not found in the network while attempting to change its binding energy."
            raise ValueError(error)
        old_bulk_h2o_binding_energy = all_species[all_species_names.index("@H2O")]
        old_bulk_h2o_binding_energy = old_bulk_h2o_binding_energy.binding_energy
        if specie == "@H2O":
            # If specie is bulk H2O, we need to change binding energies of all other bulk species,
            # as the diffusion is limited by diffusion of bulk H2O. (Ghesquiere 2015)
            for specie_in_network in all_species:
                if (
                    "@" in specie_in_network.get_name()
                    and specie_in_network.binding_energy == old_bulk_h2o_binding_energy
                ):
                    # If the specie had a different bulk binding energy, do not change it, as it was user specified.
                    specie_in_network.binding_energy = new_binding_energy
            return
        if "@" in specie:
            if (
                all_species[all_species_names.index(specie)].binding_energy
                == old_bulk_h2o_binding_energy
            ):
                # If the bulk species has the same binding energy as bulk H2O,
                # but we are trying to change it directly, give user a warning.
                print(
                    f"WARNING: ATTEMPTING TO CHANGE BINDING ENERGY OF BULK SPECIE {specie} THAT WAS PREVIOUSLY @H2O BINDING ENERGY LIMITED"
                )
        for specie_in_network in all_species:
            if specie_in_network.get_name() == specie:
                specie_in_network.binding_energy = new_binding_energy
                return

    def get_reaction(self, reaction_idx: int) -> Reaction:
        """Obtain a reaction from the reaction set given an index of the internal _reactions_dict.

        Args:
            reaction_idx (int): The reaction index

        Returns:
            Reaction: the desired reaction
        """
        return deepcopy(self._reactions_dict[reaction_idx])

    def set_reaction(self, reaction_idx: int, reaction: Reaction) -> None:
        """This setter explicitely sets the reaction for a certain index.

        Args:
            reaction_idx (int): The index to be written to
            reaction (Reaction): The reaction to be added to the index.
        """
        old_length = len(self._reactions_dict)
        self._reactions_dict[reaction_idx] = reaction
        assert old_length == len(self._reactions_dict), (
            "Setting the reaction caused a change in the number of reactions, use add_reaction and remove_reaction for add and remove operations."
        )

    def get_reaction_dict(self) -> dict[int, Reaction]:
        """Returns the whole internal reaction dictionary.

        Returns:
            dict[int, Reaction]: A copy of the internal reactions dictionary.
        """
        return deepcopy(self._reactions_dict)

    def set_reaction_dict(self, new_dict: dict[int, Reaction]) -> None:
        """Override the reactions dictionary with a new dictionar.

        Args:
            new_dict (dict[int, Reaction]): The new reactions_dictionary.
        """
        self._reactions_dict = new_dict

    def get_reaction_list(self) -> list[Reaction]:
        """Obtain all the reactions in the Network.

        Returns:
            list[Reaction]: A list with all the reaction objects
        """
        return list(self._reactions_dict.values())

    def sort_reactions(self) -> None:
        """Sort the reaction dictionary by reaction type first and by the first reactant second."""
        # """Sort the reactions by the reaction type first, reactants second."""
        reaction_dict = self.get_reaction_dict()
        logging.debug(
            f"Before sorting reactions {[(k, v) for i, (k, v) in enumerate(self.get_reaction_dict().items()) if i < 5]}"
        )
        self.set_reaction_dict(
            dict(
                sorted(
                    reaction_dict.items(),
                    key=lambda kv: (
                        kv[1].get_reaction_type(),
                        kv[1].get_reactants()[0],
                    ),
                )
            )
        )
        logging.debug(
            f"After sorting reactions {[(k,v ) for i, (k, v) in enumerate(self.get_reaction_dict().items()) if i < 5]}"
        )
        assert len(reaction_dict) == len(
            self.get_reaction_dict()
        ), "Sorting the species caused a difference in the number of species"

    def add_species(
        self, species: Union[Union[Species, str], list[Union[Species, str]]]
    ):
        """Add species to the network, given a (list of) species. If it is a list of strings,
        it tries to instantiate a species class with it. It also checks for duplicate entries  and
        filters out attempts to add reaction types to the species.

        Args:
            species (Union[Union[Species, str], list[Union[Species, str]]]): A (list of) species or strings.

        Raises:
            ValueError: If we cannot parse the (list of) reactions
            ValueError: If an ice specie with binding energy of zero is added.
        """
        if isinstance(species, list):
            if isinstance(species[0], Species):
                # if it is a list of Species, no action is needed.
                pass
            elif isinstance(species[0], list):
                try:
                    species = [Species(spec) for spec in species]
                except ValueError as error:
                    raise ValueError(
                        "Failed to convert the list of csv style entries to a species"
                    ) from error
        elif isinstance(species, Species):
            species = [species]
        else:
            raise ValueError(
                "Input must either be (a list of) Species class or csv entries"
            )
        for specie in species:
            if specie in self.get_species_list():
                logging.warning(
                    "Trying to add a duplicate specie, ignoring the new definition and keeping the old one"
                )
                continue
            if specie in reaction_types:
                logging.info(
                    f"Trying to add a reaction type {specie}, reactions are not supposed to be in the species file! "
                )
                continue

            # Filter out reactants that react into nothing, i.e. electrons.
            if specie.name:
                # Filter out ice species with zero binding energy as they tend to give problems
                if specie.name[0] in ["@", "#"] and specie.binding_energy == 0.0:
                    raise ValueError(
                        f"Trying to add an ice specie {specie.name} with zero binding energy, this is not possible. Make sure this specie was added manually to the species file."
                    )
                self._species_dict[specie.name] = specie
            else:
                logging.info(
                    f"You try to add a falsy specie called '{specie.name}', this cannot be done and will be ignored."
                )

    def remove_species(self, specie_name: str) -> None:
        """Remove a specie from the network

        Args:
            specie_name (str): Species to remove
        """
        del self._species_dict[specie_name]

    def get_species_list(self) -> list[Species]:
        """Obtain a list with all the species in the network

        Returns:
            list[Species]: A list of all the species in the reaction network
        """
        return list(self._species_dict.values())

    def get_species_dict(self) -> dict[str, Species]:
        """Get the internal dictionary that stores all the species, it consists
        of all species' names as key, with the species object as value.

        Returns:
            dict[str, Species]: A dictionary with the species
        """
        return deepcopy(self._species_dict)

    def get_specie(self, specie_name: str) -> Species:
        """Get the species of the reaction network (from the internal dictionary)

        Args:
            specie_name (str): the name of the species as a string

        Returns:
            Species: The species object
        """
        return deepcopy(self._species_dict[specie_name])

    def set_specie(self, species_name: str, species: Species) -> None:
        """Set the species of the reaction network in the internal dictionary

        Args:
            species_name (str): The name of the species as string
            species (Species): The Species object to set
        """
        self._species_dict[species_name] = species

    def set_species_dict(self, new_species_dict: dict[str, Species]) -> None:
        """Set the internal species dict

        Args:
            new_species_dict (dict[str, Species]): The new dictionary to set
        """
        self._species_dict = new_species_dict

    def sort_species(self) -> None:
        """Sort the species based on their mass in ascending order. We always make sure the Electron is last."""
        species_dict = self.get_species_dict()
        logging.debug(
            f"Before sorting species {[(k,v ) for i, (k, v) in enumerate(species_dict.items()) if i < 5]}"
        )
    
        self.set_species_dict(
            dict(
                sorted(
                    species_dict.items(),
                    # key=lambda kv: (kv[1].get_mass(),),
                    key=lambda kv: (kv[1].is_grain_species(), kv[1].is_bulk_species(), kv[1].get_mass()),
                )
            )
        )
        logging.debug(
            f"After sorting species {[(k,v ) for i, (k, v) in enumerate(self.get_species_dict().items()) if i < 5]}"
        )
        assert len(species_dict) == len(
            self.get_species_dict()
        ), "Sorting the species caused a difference in the number of species"
        electron = self.get_specie("E-")
        self.remove_species("E-")
        self.add_species(electron)

    # check reactions to alert user of potential issues including repeat reactions
    # and multiple freeze out routes
    def check_network(self) -> None:
        """Run through the list of reactions and check for obvious errors such
        as duplicate reactions, multiple freeze out routes (to warn, not necessarily
        an error), etc.
        """
        self.freeze_checks()
        self.duplicate_checks()
        self.index_important_reactions()
        self.index_important_species()

    def check_and_filter_species(self) -> None:
        """Check every speces in network appears in at least one reaction.
        Remove any that do not and alert user.
        """
        # species_names = [species.name for species in self.get_species_list()]
        # check for species not involved in any reactions
        lostSpecies = []
        for species in self.get_species_list():
            # keep species that appear in a reaction
            reac_keeps = False
            for reaction in self.get_reaction_list():
                if (
                    species.name in reaction.get_reactants()
                    or species.name in reaction.get_products()
                ):
                    reac_keeps = True
                    break

            # remove the species if it didn't make it into either keep list
            if not (reac_keeps):
                lostSpecies.append(species.name)
        for species in lostSpecies:
            logging.warning(
                f"Trying to remove {species} as it is not present in the reactions"
            )
            self.remove_species(species)

        # then alert user to changes
        if len(lostSpecies) > 0:
            logging.warning(
                "\tSpecies in input list that do not appear in final list:\t"
                + str(lostSpecies)
            )
        else:
            logging.info("\tAll input species in final network")
        logging.debug(f"The network consists of species: {self.get_species_list()}")
        for species in self.get_species_list():
            species.find_constituents()

        # add in pseudo-species to track mantle
        mantle_specs = []
        new_spec = [999] * 7
        new_spec[0] = "BULK"
        mantle_specs.append(Species(new_spec))
        new_spec[0] = "SURFACE"
        mantle_specs.append(Species(new_spec))
        self.add_species(mantle_specs)

    def add_bulk_species(self) -> None:
        """For three phase models, MakeRates will produce the version of the species in the bulk
        so that the user doesn't have to endlessly relist the same species
        """
        logging.debug("Adding bulk species")
        speciesNames = [species.name for species in self.get_species_list()]
        userSpecies = [manualSpec.name for manualSpec in self.user_defined_bulk]
        new_species = []
        try:
            h2o_binding_energy = speciesNames.index("#H2O")
            h2o_binding_energy = self.get_species_list()[
                h2o_binding_energy
            ].binding_energy
        except ValueError:
            error = "You are trying to create a three phase model but #H2O is not in your network"
            error += "\nThis is likely an error so Makerates will not complete. Try adding #H2O"
            raise RuntimeError(error)
        for species in self.get_species_list():
            if species.is_surface_species():
                if species.name.replace("#", "@") not in speciesNames:
                    new_spec = deepcopy(species)
                    new_spec.name = new_spec.name.replace("#", "@")
                    if new_spec.name in userSpecies:
                        definedBinding = [
                            userSpec.binding_energy
                            for userSpec in self.user_defined_bulk
                            if userSpec.name == new_spec.name
                        ]
                        new_spec.binding_energy = definedBinding[0]
                    else:
                        new_spec.binding_energy = h2o_binding_energy
                    new_species.append(new_spec)
                    logging.debug(
                        f"Adding a bulk partner species for {species}, new {new_spec}"
                    )
        self.add_species(new_species)

    def check_freeze_and_desorbs(self) -> None:
        """`add_freeze_reactions()` and `add_desorb_reactions()` automatically generate
        all desorption and freeze out reactions. However, user may want to change a species on freeze out
        eg C+ becomes #C rather than #C+. This function checks for that and updates species so they'll
        freeze or desorb correctly when reactions are generated.
        """
        desorbs = [
            x for x in self.get_reaction_list() if x.get_reaction_type() == "DESORB"
        ]
        for desorb in desorbs:
            specie = self.get_specie(desorb.get_reactants()[0])
            specie.set_desorb_products(desorb.get_products())
            self.set_specie(desorb.get_reactants()[0], specie)
            # also modify bulk species desorb_products
            bulk_name = "@" + desorb.get_reactants()[0][1:]
            if bulk_name in self.species:
                specie = self.get_specie(bulk_name)
                specie.set_desorb_products(desorb.get_products())
                self.set_specie(bulk_name, specie)

        # for all listed freeze out reactions, add them to correct species
        freezes = [
            x for x in self.get_reaction_list() if x.get_reaction_type() == "FREEZE"
        ]
        for freeze in freezes:
            logging.debug(freeze)
            specie = self.get_specie(freeze.get_reactants()[0])
            specie.set_freeze_products(freeze.get_products(), freeze.get_alpha())
            self.set_specie(freeze.get_reactants()[0], specie)

        # then add default freeze out for species without a listed freeze out
        for species_name, specie in self.get_species_dict().items():
            if (not specie.is_grain_species()) and (
                not specie.get_freeze_products_list()
            ):
                logging.info(f"Adding a default freezeout for {specie} to the specie")
                specie.add_default_freeze()
                self.set_specie(species_name, specie)

        # Here we filter all the freeze and desorb reactions in order to avoid duplicates
        [self.remove_reaction(reaction) for reaction in desorbs + freezes]

    def add_freeze_reactions(self) -> None:
        """Save the user effort by automatically generating freeze out reactions"""
        logging.debug("Adding the freeze out reactions!")
        new_reactions = []
        new_species = []
        for species in self.get_species_list():
            logging.debug(f"Checking if {species} needs to have its freezeout added")
            if not species.is_grain_species():
                for products, alpha in species.get_freeze_products():
                    new_reactions.append(
                        Reaction(
                            [species.name, "FREEZE", "NAN"]
                            + products
                            + [alpha, 0.0, species.binding_energy, 0.0, 10000.0]
                        )
                    )
                    # Check if the product is in the species list
                    if products[0] not in self.get_species_list():
                        logging.info(f"Trying to add new specie {products}")
                        new_species.append(
                            Species(
                                [
                                    products[0],
                                    species.mass,
                                    species.binding_energy,
                                    0.0,
                                    0.0,
                                    0.0,
                                    0.0,
                                ]
                            )
                        )
        self.add_reactions(new_reactions)
        self.add_species(new_species)

    def add_desorb_reactions(self) -> None:
        """Save the user effort by automatically generating desorption reactions"""
        desorb_reacs = ["DESOH2", "DESCR", "DEUVCR", "THERM"]
        logging.debug("Adding desorbtion reactions!")
        new_reactions = []
        for species in self.get_species_list():
            if species.is_surface_species():          
                for reacType in desorb_reacs:
                    new_reactions.append(
                        Reaction(
                            [species.name, reacType, "NAN"]
                            + species.get_desorb_products()
                            + [1, 0, species.binding_energy, 0.0, 10000.0]
                        )
                    )
            if species.is_bulk_species() and not species.is_refractory:
                new_reactions.append(
                    Reaction(
                        [species.name, "THERM", "NAN"]
                        + species.get_desorb_products()
                        + [1, 0, species.binding_energy, 0.0, 10000.0]
                    )
                )
        self.add_reactions(new_reactions)

    def add_chemdes_reactions(self) -> None:
        """We have the user list all Langmuir-Hinshelwood and Eley-Rideal
        reactions once. Then we duplicate so that the reaction branches
        with products on grain and products desorbing.
        """
        logging.debug("Adding desascociation reactions for LH and ER mechanisms")
        new_reactions = []
        existing_desorption_reactions = [
            x for x in self.get_reaction_list() if x.get_reaction_type() in ["LHDES", "ERDES"]
        ]
        for reaction in self.get_reaction_list():
            if reaction.get_reaction_type() in ["LH", "ER"]:
                # If either the LH or ER reaction already has a desorption reaction, skip it.
                if any(
                    [   
                     (existing_reaction.get_reaction_type() + "DES" == reaction.get_reaction_type()) and 
<<<<<<< HEAD
                        (existing_reaction.get_pure_reactants() == reaction.get_pure_reactants()) 
=======
                        (existing_reaction.get_only_elemental_reactants() == reaction.get_only_elemental_reactants()) 
>>>>>>> 5e8ab92b
                        for existing_reaction in existing_desorption_reactions
                    ]
                ):
                    logging.warning(f"We were trying to add an automatic desorb reaction for {reaction}, but it already exists in the network, so skipping it.")
                    continue
                new_reaction = deepcopy(reaction)
                # Convert to disassociation reaction
                new_reactants = new_reaction.get_reactants()
                new_reactants[2] += "DES"
                new_reaction.set_reactants(new_reactants)

                # Replace the species on the grain/bulk with species in gas
                new_products = new_reaction.get_products()
                # Check there are no products incompatible with LH/ER reactions by counting them
                if new_products.count("NAN") + sum(
                    [
                        prod.startswith("#") or prod.startswith("@")
                        for prod in new_products
                    ]
                ) != len(new_products):
                    logging.warning(
                        "All Langmuir-Hinshelwood and Eley-Rideal reactions should be input with products on grains only.\n"
                        + "The fraction of products that enter the gas is dealt with by Makerates and UCLCHEM.\n"
                        + "the following reaction caused this warning\t"
                        + str(reaction)
                    )
                # Replace all grain or bulk products with gas phase counterparts
                new_products = [
                    product.replace("#", "").replace("@", "")
                    for product in new_products
                ]
                new_reaction.set_products(new_products)
                logging.debug(
                    f"Adding deassociation reaction for {reaction}, new reaction {new_reaction}"
                )

                new_reaction = CoupledReaction(new_reaction)
                while isinstance(reaction, CoupledReaction):
                    # If the current loop reaction is also coupled, get its partner.
                    reaction = reaction.get_partner()
                new_reaction.set_partner(reaction)

                new_reactions.append(new_reaction)
        self.add_reactions(new_reactions)

    def check_for_excited_species(self) -> bool:
        """Check if there are any exicted species in the network, true if there are any."""
        check = False
        for species in self.get_species_list():
            if "*" in species.name:
                check = True
        return check

    def add_excited_surface_reactions(self) -> None:
        """All excited species will relax to the ground state if they do not react
        the vibrational frequency of the species is used as a pseudo approximation of the rate coefficient
        We assume all grain reactions have an excited variant. For example:
        #A, #B LH #C will have the variants:
        #A*, #B EXSOLID #C  and  #A, #B* EXSOLID #C
        If only one of the reactants in the base reaction has an excited counterpart then
        only one excited version of that reaction is created.
        """
        logging.debug("Adding excited surface reactions")
        excited_species = [x for x in self.get_species_list() if "*" in x.name]
        lh_reactions = [
            x for x in self.get_reaction_list() if "LH" in x.get_reactants()
        ]
        lh_reactions += [
            x for x in self.get_reaction_list() if "LHDES" in x.get_reactants()
        ]

        new_reactions = []

        # add relaxation of excited species
        for spec in excited_species:
            relax_reac = [
                spec.name,
                "EXRELAX",
                "NAN",
                spec.name[:-1],
                "NAN",
                "NAN",
                "NAN",
                1.0,
                0.0,
                0.0,
                0.0,
                10000,
            ]
            new_react = Reaction(relax_reac)
            new_reactions.append(new_react)

        for reaction in lh_reactions:
            # if both #A and #B have excited counterparts
            if reaction.get_reactants()[0] + "*" in [
                specie.name for specie in excited_species
            ] and reaction.get_reactants()[1] + "*" in [
                specie.name for specie in excited_species
            ]:
                new_reac_A_list = [
                    reaction.get_reactants()[0] + "*",
                    reaction.get_reactants()[1],
                    "EXSOLID",
                ]
                new_reac_A_list = (
                    new_reac_A_list
                    + reaction.get_products()
                    + [reaction.get_alpha(), 0, 0, 0, 10000]
                )
                new_reac_B_list = [
                    reaction.get_reactants()[0],
                    reaction.get_reactants()[1] + "*",
                    "EXSOLID",
                ]
                new_reac_B_list = (
                    new_reac_B_list
                    + reaction.get_products()
                    + [reaction.get_alpha(), 0, 0, 0, 10000]
                )

                new_reac_A = Reaction(new_reac_A_list)
                new_reac_B = Reaction(new_reac_B_list)

                # stops duplicate reactions e.g. #H* + #H and #H + #H*
                if new_reac_A != new_reac_B:
                    new_reactions.append(new_reac_A)
                    new_reactions.append(new_reac_B)
                else:
                    new_reactions.append(new_reac_A)

            # if only #A has an excited counterpart
            elif reaction.get_reactants()[0] + "*" in [
                specie.name for specie in excited_species
            ]:
                new_reac_A_list = [
                    reaction.get_reactants()[0] + "*",
                    reaction.get_reactants()[1],
                    "EXSOLID",
                ]
                new_reac_A_list = (
                    new_reac_A_list
                    + reaction.get_products()
                    + [reaction.get_alpha(), 0, 0, 0, 10000]
                )
                new_reac_A = Reaction(new_reac_A_list)
                new_reactions.append(new_reac_A)

            # if only #B has an excited counterpart
            elif reaction.get_reactants()[1] + "*" in [
                specie.name for specie in excited_species
            ]:
                new_reac_B_list = [
                    reaction.get_reactants()[0],
                    reaction.get_reactants()[1] + "*",
                    "EXSOLID",
                ]
                new_reac_B_list = (
                    new_reac_B_list
                    + reaction.get_products()
                    + [reaction.get_alpha(), 0, 0, 0, 10000]
                )
                new_reac_B = Reaction(new_reac_B_list)
                new_reactions.append(new_reac_B)
        self.add_reactions(new_reactions)

    def add_bulk_reactions(self) -> None:
        """We assume any reaction that happens on the surface of grains can also happen
        in the bulk (just more slowly due to binding energy). The user therefore only
        lists surface reactions in their input reaction file and we duplicate here.
        """
        logging.debug("Adding bulk reactions")
        current_reaction_list = self.get_reaction_list()
        lh_reactions = [x for x in current_reaction_list if "LH" in x.get_reactants()]
        lh_reactions = lh_reactions + [
            x for x in current_reaction_list if "LHDES" in x.get_reactants()
        ]
        ex_reactions = [x for x in current_reaction_list if "CRS" in x.get_reactants()]
        ex_reactions = ex_reactions + [
            x for x in current_reaction_list if "EXSOLID" in x.get_reactants()
        ]
        ex_reactions = ex_reactions + [
            x for x in current_reaction_list if "EXRELAX" in x.get_reactants()
        ]
        surface_reactions = lh_reactions + ex_reactions

        new_reactions = []
        for reaction in surface_reactions:
            new_reac = deepcopy(reaction)
            new_reac.convert_to_bulk()
            new_reac = CoupledReaction(new_reac)
            while isinstance(reaction, CoupledReaction):
                # If the current loop reaction is also coupled, get its partner.
                reaction = reaction.get_partner()
            new_reac.set_partner(reaction)
            new_reactions.append(new_reac)
        new_reactions = [
            reac for reac in new_reactions if reac not in current_reaction_list
        ]

        bulk_species = [x for x in self.get_species_list() if "@" in x.name]
        for species in bulk_species:
            # add individual swapping
            if not species.is_refractory:
                new_reac_list = [
                    species.name,
                    "BULKSWAP",
                    "NAN",
                    species.name.replace("@", "#"),
                ]
                new_reac_list = new_reac_list + ["NAN", "NAN", "NAN", 1, 0, 0, 0, 10000]
                new_reactions.append(Reaction(new_reac_list))

            # and the reverse
            new_reac_list[0] = species.name.replace("@", "#")
            new_reac_list[1] = "SURFSWAP"
            new_reac_list[3] = species.name
            new_reactions.append(Reaction(new_reac_list))
        logging.debug(
            f"The following bulk reactions are added to the reactions: {new_reactions}"
        )
        self.add_reactions(new_reactions)

    def freeze_checks(self) -> None:
        """Check that every species freezes out and alert the user if a
        species freezes out via mutiple routes. This isn't necessarily an
        error so best just print.
        """
        logging.info(
            "\tCheck that species have surface counterparts or if they have multiple freeze outs/check alphas:\n"
        )
        for spec in self.get_species_list():
            if not spec.is_grain_species() and spec.name[-1] not in ["+", "-"]:
                exist_check = 0
                for checkSpeck in self.get_species_list():
                    if checkSpeck.name == "#" + spec.name:
                        exist_check += 1
                if exist_check == 0:
                    logging.warning(
                        f"{spec.name} does not have a surface counterpart in given default species file."
                        + "\n\tThis sets the binding energy to zero, it might cause species conservation errors."
                    )
            freezes = 0
            freezeout_reactions = []
            for reaction in self.get_reaction_list():
                if (spec.name in reaction.get_reactants()) and (
                    "FREEZE" in reaction.get_reactants()
                ):
                    freezes += 1
                    freezeout_reactions.append(reaction)
            if freezes == 1:
                logging.info(
                    f"\t{spec.name} freezes out through {freezeout_reactions[0]}"
                )
            if freezes > 1:
                logging.info(f"\t{spec.name} freezes out through {freezes} routes")
            elif freezes < 1 and not spec.is_grain_species():
                logging.info(f"\t{spec.name} does not freeze out")

    def duplicate_checks(self) -> None:
        """
        Check reaction network to make sure no reaction appears twice unless
        they have different temperature ranges.
        """
        logging.info("\tPossible duplicate reactions for manual removal:")
        duplicates = False
        for i, reaction1 in enumerate(self.get_reaction_list()):
            if not reaction1.duplicate:
                for j, reaction2 in enumerate(self.get_reaction_list()):
                    # Save half the checks by only doing half the comparisons
                    if j > i:
                        if reaction1 == reaction2:
                            if not (
                                (reaction1.get_templow() >= reaction2.get_temphigh())
                                or (reaction1.get_temphigh() <= reaction2.get_templow())
                            ):
                                if (
                                    reaction1.get_source() == reaction2.get_source()
                                    and reaction1.get_source() == "UMIST"
                                ):
                                    logging.info(
                                        f"Detected overlapping UMIST reactions {reaction1} wit indices {i+1} {j+1}, this is done in UMIST to provide better rates. "
                                    )
                                else:
                                    logging.warning(
                                        f"\tReactions with indices {i+1} and {j+1} are possible duplicates\n\t\t"
                                        + str(reaction1)
                                        + f" with temperature range [{reaction1.get_templow()}, {reaction1.get_temphigh()}] and source {reaction1.get_source()}"
                                        + "\n\t\t"
                                        + str(reaction2)
                                        + f" with temperature range [{reaction2.get_templow()}, {reaction2.get_temphigh()}] and source {reaction2.get_source()}"
                                    )
                                duplicates = True
                                # adjust temperatures so temperature ranges are adjacent
                                if reaction1.get_temphigh() > reaction2.get_temphigh():
                                    if (
                                        reaction1.get_templow()
                                        < reaction2.get_temphigh()
                                    ):
                                        logging.warning(
                                            f"\tReactions {reaction1} and {reaction2} have non-adjacent temperature ranges"
                                        )
                                reaction1.duplicate = True
                                reaction2.duplicate = True
        if not duplicates:
            logging.info("\tNone")

    def index_important_reactions(self) -> None:
        """We have a whole bunch of important reactions and we want to store
        their indices. We find them all here.
        """

        # Any None values in dictionary will raise an error
        # therefore these reactions are mandatory and makerates will not complete if the user doesn't supply them.
        self.important_reactions = {
            "nR_H2Form_CT": None,
            "nR_H2Form_ERDes": None,
            "nR_H2Form_ER": None,
            "nR_H2Form_LH": None,
            "nR_H2Form_LHDes": None,
            "nR_HFreeze": None,
            "nR_EFreeze": None,
            "nR_H2_hv": None,
        }

        # this looks complex but each if statement just uniquely identifies a special reaction
        # if found, it is added to the dictionary with its fortran index as the value
        for i, reaction in enumerate(self.get_reaction_list()):
            # CO + PHOTON -> O + C
            reacs = reaction.get_reactants()
            prods = reaction.get_products()

            reaction_filters = {
                "nR_CO_hv": lambda reacs, prods: ("CO" in reacs)
                and ("PHOTON" in reacs)
                and ("O" in prods)
                and ("C" in prods),
                "nR_C_hv": lambda reacs, prods: ("C" in reacs) and ("PHOTON" in reacs),
                "nR_H2Form_CT": lambda reacs, prods: "H2FORM" in reacs,
                "nR_H2Form_ERDes": lambda reacs, prods: ("H" in reacs)
                and ("#H" in reacs)
                and ("H2" in prods),
                "nR_H2Form_ER": lambda reacs, prods: ("H" in reacs)
                and ("#H" in reacs)
                and ("#H2" in prods),
                "nR_H2Form_LH": lambda reacs, prods: (reacs.count("#H") == 2)
                and ("LH" in reacs),
                "nR_H2Form_LHDes": lambda reacs, prods: (reacs.count("#H") == 2)
                and ("LHDES" in reacs),
                "nR_HFreeze": lambda reacs, prods: ("H" in reacs)
                and ("FREEZE" in reacs),
                "nR_H2Freeze": lambda reacs, prods: ("H2" in reacs)
                and ("FREEZE" in reacs),
                "nR_EFreeze": lambda reacs, prods: ("E-" in reacs)
                and ("FREEZE" in reacs),
                "nR_H2_hv": lambda reacs, prods: ("H2" in reacs)
                and ("PHOTON" in reacs),
                "nR_H2_crp": lambda reacs, prods: ("H2" in reacs)
                and ("CRP" in reacs)
                and (prods.count("H") == 2),
            }

            for key, lambda_filter in reaction_filters.items():
                if lambda_filter(reacs, prods):
                    if (
                        key in self.important_reactions
                        and self.important_reactions[key] is not None
                    ):
                        raise RuntimeError(
                            f"When trying to index the important reactions, we found a disastrous reaction {reaction} is a duplicate of {self.important_reactions[key]}, there can only be one reaction that matches {key}"
                        )
                    self.important_reactions[key] = i + 1

        if np_any([value is None for value in self.important_reactions.values()]):
            logging.debug(self.important_reactions)
            missing_reac_error = "Input reaction file is missing mandatory reactions"
            missing_reac_error += (
                "\nH and E- freeze out as well as H2 formation and photodissociation"
            )
            missing_reac_error += " must all be included in user reaction list. Check default_grain_network.csv for example"
            raise RuntimeError(missing_reac_error)

    def index_important_species(self) -> None:
        """Obtain the indices for all the important reactions."""
        self.species_indices = {}
        names = [species.name for species in self.get_species_list()]
        for element in [
            "C+",
            "H+",
            "H2",
            "SI+",
            "S+",
            "CL+",
            "CO",
            "HE+",
            "#H",
            "#H2",
            "#N",
            "#O",
            "#OH",
            "SURFACE",
            "BULK",
        ] + elementList:
            try:
                species_index = names.index(element) + 1
            except ValueError:
                logging.info(f"\t{element} not in network, adding dummy index")
                species_index = len(self.get_species_list()) + 1
            name = "n" + element.lower().replace("+", "x").replace(
                "e-", "elec"
            ).replace("#", "g")
            self.species_indices[name] = species_index

    def branching_ratios_checks(self) -> None:
        """Check that the branching ratios for the ice reactions sum to 1.0. If they do not, correct them.
        This needs to be done for LH and LHDES separately since we already added the desorption to the network.
        """
        branching_reactions = {}
        for i, reaction in enumerate(self.get_reaction_list()):
            if reaction.get_reaction_type() in ["LH", "LHDES"]:
                reactant_string = ",".join(reaction.get_reactants())
                if reactant_string in branching_reactions:
                    branching_reactions[reactant_string] += reaction.get_alpha()
                else:
                    branching_reactions[reactant_string] = reaction.get_alpha()
        if not all(branching_reactions.values()) == 1.0:
            logging.warning(
                "Some of the branching ratios do not sum to 1.0, correcting those that do not"
            )
            for i, reaction in enumerate(self.get_reaction_list()):
                if reaction.get_reaction_type() in ["LH", "LHDES"]:
                    reactant_string = ",".join(reaction.get_reactants())
                    # Check if we need to correct the branching ratio (smaller than 0.98 is allowed)
                    if (
                        reactant_string in branching_reactions
                        and branching_reactions[reactant_string] != 1.0
                    ):
                        if branching_reactions[reactant_string] != 0.0:
                            if branching_reactions[reactant_string] < 0.99:
                                logging.warning(
                                    f"You have reaction {reaction} with a branching ratio {branching_reactions[reactant_string] } we are assuming you set this lower on purpose."
                                )
                                continue
                            new_alpha = (
                                reaction.get_alpha()
                                / branching_reactions[reactant_string]
                            )
                            logging.warning(
                                f"Grain reaction {reaction} has a branching ratio of {reaction.get_alpha()}, dividing it by {branching_reactions[reactant_string]} resulting in BR of {new_alpha}"
                            )
                            # TODO: apply to all partners of the reaction
                            reaction_index = self.get_reaction_index(reaction)
                            reaction.set_alpha(new_alpha)
                            self.set_reaction(reaction_idx=reaction_index, reaction=reaction)
                        else:
                            if isinstance(reaction, CoupledReaction) and (not reaction in self.get_reaction_list()):
                                logging.info(f"Tried to remove a coupled reaction {reaction}, but it was already removed by one of its partners.")
                            else:
                                logging.warning(
                                    f"Grain reaction {reaction} has a branching ratio of 0.0, removing the reaction altogether"
                                )
                                self.remove_reaction(reaction)
                                
    def add_gas_phase_extrapolation(self):
        for reaction in self.reactions:
            if reaction.get_reaction_type() in ["TWOBODY", "PHOTON", "CRP", "CRPHOT"]:
                similar_reactions = self.find_similar_reactions(reaction)
                # Only enable extrapolation if we have one or overlapping reactions
                # UMIST uses overlapping reactions to get more correct reaction rates.
                if all([reaction.check_temperature_collision(similar_reactions[similar_reaction_key]) for similar_reaction_key in similar_reactions ]):
                    reaction.set_extrapolation = True

    def __repr__(self) -> str:
        return (
            "Reaction network with \nSpecies:\n"
            + ", ".join(map(str, self.get_species_list()))
            + "\nReactions:\n"
            + "\n".join(map(repr, self.get_reaction_list()))
        )


class LoadedNetwork(Network):
    """Network version that skips all steps and just loads two lists. This is another
    here be dragons version, use this with exceeding caution as no checks are performed for you.

    Args:
        Network (_type_): _description_
    """

    def __init__(self, species: list[Species], reactions: list[Reaction]) -> None:
        """A loader of networks without any checks.

        Here be dragons.

        Args:
            species (list[Species]): A list of species objects
            reactions (list[Reaction]): A list of reaction objects.
        """
        self.set_species_dict({s.name: s for s in species})
        self.set_reaction_dict({k: v for k, v in enumerate(reactions)})<|MERGE_RESOLUTION|>--- conflicted
+++ resolved
@@ -753,11 +753,7 @@
                 if any(
                     [   
                      (existing_reaction.get_reaction_type() + "DES" == reaction.get_reaction_type()) and 
-<<<<<<< HEAD
                         (existing_reaction.get_pure_reactants() == reaction.get_pure_reactants()) 
-=======
-                        (existing_reaction.get_only_elemental_reactants() == reaction.get_only_elemental_reactants()) 
->>>>>>> 5e8ab92b
                         for existing_reaction in existing_desorption_reactions
                     ]
                 ):

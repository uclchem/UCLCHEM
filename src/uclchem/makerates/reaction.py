--- conflicted
+++ resolved
@@ -24,12 +24,8 @@
     "CRS",
     "EXSOLID",
     "EXRELAX",
-<<<<<<< HEAD
     "GAR",
     "TWOBODY"
-=======
-    "GAR"
->>>>>>> 524b96ee
 ]
 
 tunneling_reaction_types = [

<<<<<<< HEAD
import logging
=======
from copy import deepcopy
from typing import Union
>>>>>>> d7d1cb11

reaction_types = [
    "PHOTON",
    "CRP",
    "CRPHOT",
    "FREEZE",
    "DESORB",
    "THERM",
    "DESOH2",
    "DESCR",
    "DEUVCR",
    "H2FORM",
    "ER",
    "ERDES",
    "LH",
    "LHDES",
    "BULKSWAP",
    "SURFSWAP",
    "IONOPOL1",
    "IONOPOL2",
    "CRS",
    "EXSOLID",
    "EXRELAX",
]

tunneling_reaction_types = [
    "LH",
    "LHDES",
    "ER",
    "ERDES",
]

from collections import Counter
from uclchem.makerates.species import elementList, elementMass, Species
from copy import deepcopy


class Reaction:
    def __init__(self, inputRow, reaction_source=None):
<<<<<<< HEAD
        try:
            self.set_reactants(
                [
                    inputRow[0].upper(),
                    inputRow[1].upper(),
                    self.NANCheck(inputRow[2]).upper(),
                ]
            )
            self.set_products(
                [
                    inputRow[3].upper(),
                    self.NANCheck(inputRow[4]).upper(),
                    self.NANCheck(inputRow[5]).upper(),
                    self.NANCheck(inputRow[6]).upper(),
                ]
            )
            self.check_element_conservation()
            self.check_charge_conservation()

            self.set_alpha(float(inputRow[7]))
            self.set_beta(float(inputRow[8]))
            self.set_gamma(float(inputRow[9]))
            self.set_templow(float(inputRow[10]))
            self.set_temphigh(float(inputRow[11]))
            self.set_reduced_mass(float(inputRow[12]))
        except IndexError as error:
            raise ValueError(
                f"Input for Reaction should be a list of length 13. The following row caused this error: {inputRow}"
            ) from error
=======
        if isinstance(inputRow, Reaction):
            self.set_reactants(inputRow.get_reactants())
            self.set_products(inputRow.get_products())
            self.set_alpha(inputRow.get_alpha())
            self.set_beta(inputRow.get_beta())
            self.set_gamma(inputRow.get_gamma())
            self.set_templow(inputRow.get_templow())
            self.set_temphigh(inputRow.get_temphigh())
            self.set_extrapolation(inputRow.get_extrapolation())
        else:
            try:
                self.set_reactants(
                    [
                        inputRow[0].upper(),
                        inputRow[1].upper(),
                        self.NANCheck(inputRow[2]).upper(),
                    ]
                )
                self.set_products(
                    [
                        self.NANCheck(inputRow[3].upper()),
                        self.NANCheck(inputRow[4]).upper(),
                        self.NANCheck(inputRow[5]).upper(),
                        self.NANCheck(inputRow[6]).upper(),
                    ]
                )
                self.set_alpha(float(inputRow[7]))
                self.set_beta(float(inputRow[8]))
                self.set_gamma(float(inputRow[9]))
                self.set_templow(float(inputRow[10]))
                self.set_temphigh(float(inputRow[11]))
                self.set_extrapolation(bool(inputRow[12]) if len(inputRow) > 12 else False)
            except IndexError as error:
                raise ValueError(
                    "Input for Reaction should be a list of length 12"
                ) from error

>>>>>>> d7d1cb11
        self.duplicate = False
        self.source = reaction_source  # The source of the reaction, e.g. UMIST, KIDA or user defined

        # body_count is the number of factors of density to include in ODE
        # we drop a factor of density from both the LHS and RHS of ODES
        # So reactions with 1 body have no factors of density which we manage by counting from -1
        self.body_count = -1
        for reactant in self.get_reactants():
            if (reactant not in reaction_types) and reactant != "NAN":
                self.body_count += 1
            if reactant in ["DESOH2", "FREEZE"]:
                self.body_count += 1
            if reactant in ["LH", "LHDES"]:
                self.body_count -= 1

        if (self.get_reaction_type() == "FREEZE") and (
            self.get_reactants()[0][-1] == "+"
        ):
            self.beta = 1

        if (
            self.get_reaction_type() in tunneling_reaction_types
            and self._reduced_mass == 0.0
        ):
            # If the reaction is tunneling based, and no reduced mass was supplied, try to predict it.
            self.predict_reduced_mass()

    # Simple getters and setters for parsing the inputrow or changing parameters
    def get_reactants(self) -> list[str]:
        """Get the four reactants present in the reaction, padded with NAN for nonexistent

        Returns:
            list[str]: The four reactants names
        """
        return self._reactants[:]

    def get_pure_reactants(self) -> list[str]:
        """Get only the pure species, no reaction types and NAN entries

        Returns:
            list[str]: The list of reacting species.
        """
        return [
            r
            for r in self._reactants[:]
            if r
            not in reaction_types
            + [
                "NAN",
            ]
        ]

    def get_sorted_reactants(self) -> list[str]:
        """Get the four reactants present in the reaction, sorted for fast comparisons

        Args:
            reactants (list[str]): The four sorted reactant names
        """
        return self._sorted_reactants

    def set_reactants(self, reactants: list[str]) -> None:
        """Set the four reactants present in the reaction, padded with NAN for nonexistent

        Args:
            reactants (list[str]): The four reactants names
        """
        self._reactants = reactants
        # Store a sorted version for comparisons
        self._sorted_reactants = sorted(self._reactants)
        
    def get_products(self) -> list[str]:
        """Get the four products present in the reaction, padded with NAN for nonexistent

        Args:
            reactants (list[str]): The four products names
        """
        return self._products[:]

    def get_pure_products(self) -> list[str]:
        """Get only the pure species that are products, no reaction types and NAN entries

        Returns:
            list[str]: The list of produced species.
        """
        return [
            r
            for r in self._products[:]
            if r
            not in reaction_types
            + [
                "NAN",
            ]
        ]

    def get_sorted_products(self) -> list[str]:
        """Get the four products present in the reaction, sorted for fast comparisons

        Args:
            products (list[str]): The four sorted products names
        """
        return self._sorted_products

    def set_products(self, products: list[str]) -> None:
        """Set the four products present in the reaction, padded with NAN for nonexistent

        Args:
            products (list[str]): The four products names
        """
        self._products = products
        # Store a sorted version for comparisons
        self._sorted_products = sorted(self._products)

    def get_alpha(self) -> float:
        """Get the alpha parameter from the Kooij-Arrhenius equation

        Returns:
            float: the alpha parameter of the reaction
        """
        return self._alpha

    def set_alpha(self, alpha: float) -> None:
        """Set the alpha parameter from the Kooij-Arrhenius equation

        Args:
            alpha (float): the alpha parameter of the reaction
        """
        self._alpha = alpha

    def get_beta(self) -> float:
        """Get the beta parameter from the Kooij-Arrhenius equation

        Returns:
            float: the beta parameter of the reaction
        """
        return self._beta

    def set_beta(self, beta: float) -> None:
        """Set the beta parameter from the Kooij-Arrhenius equation

        Args:
            beta (float): the beta parameter of the reaction
        """
        self._beta = beta

    def set_gamma(self, gamma: float) -> None:
        """Set the gamma parameter from the Kooij-Arrhenius equation

        Args:
            gamma (float): the gamma parameter of the reaction
        """
        self._gamma = gamma

    def get_gamma(self) -> float:
        """Get the gamma  parameter from the Kooij-Arrhenius equation

        Returns:
            float: the gamma parameter of the reaction
        """
        return self._gamma

    def set_templow(self, templow: float) -> None:
        """Set the lower temperature boundary of the reaction in Kelvin

        Args:
            templow (float): the lower temperature boundary
        """
        self._templow = templow

    def get_templow(self) -> float:
        """Get the lower temperature boundary of the reaction in Kelvin

        Returns:
            float: the lower temperature boundary
        """
        return self._templow

    def set_temphigh(self, temphigh: float) -> None:
        """Set the higher temperature boundary of the reaction in Kelvin

        Args:
            templow (float): the higher temperature boundary
        """
        self._temphigh = temphigh

    def get_temphigh(self) -> float:
        """Get the higher temperature boundary of the reaction in Kelvin

        Returns:
            float: the higher temperature boundary
        """
        return self._temphigh

<<<<<<< HEAD
    def predict_reduced_mass(self) -> None:
        """Predict the reduced mass of the tunneling particle in this reaction.
        This is used in the calculation of the tunneling rates.
        """
        reac_constituents = []
        reac_species = []
        # Get all reactant species and their elemental buildup
        for reac in self._reactants:
            if reac in reaction_types:
                continue
            specie = Species([reac] + [0] * 6)
            atoms = specie.find_constituents(quiet=True)
            reac_species.append(specie)
            reac_constituents.append(atoms)

        prod_constituents = []
        prod_species = []
        # Get all product species and their elemental buildup
        for prod in self._products:
            if prod in "NAN":
                continue
            specie = Species([prod] + [0] * 6)
            atoms = specie.find_constituents(quiet=True)
            prod_species.append(specie)
            prod_constituents.append(atoms)

        # Get mass and number of reactants and products
        m_reacs = [reac_specie.get_mass() for reac_specie in reac_species]
        naive_reduced_mass = m_reacs[0] * m_reacs[1] / (m_reacs[0] + m_reacs[1])
        n_reacs = len(reac_constituents)
        n_prods = len(prod_constituents)
        if n_reacs == n_prods:
            for i, reac_constituent in enumerate(reac_constituents):
                # For each reactant, find which product is closest (most similar in buildup) to it.
                min_total = int(1e10)
                min_copy = None
                for j, prod_constituent in enumerate(prod_constituents):
                    diff = deepcopy(reac_constituent)
                    diff.subtract(prod_constituent)
                    total_change = 0
                    for element in elementList:
                        total_change += abs(diff[element])
                    if total_change < min_total:
                        min_total = total_change
                        min_index = j
                        min_diff = diff
                changing_species = Counter(
                    {k: c for k, c in min_diff.items() if c != 0}
                )

                items = changing_species.items()
                if len(items) == 1:
                    # Exchange reaction
                    tuple_items = tuple(items)[0]
                    if abs(tuple_items[1]) == 1:
                        # One element is switched
                        element_index = elementList.index(tuple_items[0])
                        # Set reduced mass to mass of switched element
                        reduced_mass = elementMass[element_index]
                        self.set_reduced_mass(float(reduced_mass))
                        logging.debug(
                            f"Predicted reduced mass of '{self}' to be {self._reduced_mass} (would have been {naive_reduced_mass})"
                        )
                        return
        elif n_reacs == 2 and n_prods == 1:
            # Addition reaction
            if reac_species[0].name.strip("#@") == reac_species[1].name.strip("#@"):
                # If the two species are the same (e.g. #H+#H-> #H2), set reduced mass to m/2
                mass = reac_species[0].mass
                # mass = elementMass[elementList.index(reac_species[0].name.strip("#@"))]
                reduced_mass = float(mass) / 2.0
                self.set_reduced_mass(reduced_mass)
                logging.debug(
                    f"Predicted reduced mass of '{self}' to be {self._reduced_mass} (would have been {naive_reduced_mass})"
                )
                return
            elif any(species == Counter({"H": 1}) for species in reac_constituents):
                # If one of the species is #H, set reduced mass to 1
                self.set_reduced_mass(1.0)
                logging.debug(
                    f"Predicted reduced mass of '{self}' to be {self._reduced_mass} (would have been {naive_reduced_mass})"
                )
                return
            else:
                pass
        elif n_reacs == 1 and n_prods == 2:
            # Splitting reaction. Not in network (also not LH or ER type, so would never get here)
            pass
        msg = f"Could not predict reduced mass of '{self}' cleverly.\n"
        msg += f"Instead, using regular definition with masses of two reactants (mu={naive_reduced_mass:.3})."
        if self._gamma == 0.0:
            msg += " (Reaction is barrierless anyway)"
        logging.warning(msg)
        self.set_reduced_mass(naive_reduced_mass)

    def set_reduced_mass(self, reduced_mass: float) -> None:
        """Set the reduced mass to be used to calculate tunneling rate in AMU

        Args:
            reduced_mass (float): reduced mass of moving atoms
        """
        self._reduced_mass = reduced_mass

    def get_reduced_mass(self) -> float:
        """Get the reduced mass to be used to calculate tunneling rate in AMU

        Returns:
            float: reduced mass of moving atoms
        """
        return self._reduced_mass

    ## C

=======
>>>>>>> d7d1cb11
    def NANCheck(self, a):
        """Convert any Falsy statement to a NAN string

        Args:
            a: thing to check for falsiness

        Returns:
            bool: input a if truthy, otherwise NAN
        """
        return a if a else "NAN"

    def get_reaction_type(self) -> str:
        """Get the type of a reaction from the reactants
        First check the third reactant for a reaction type, then the second. If there are none
        in there, it will be regarded as a two body reaction.

        Returns:
            str:
        """
        if self.get_reactants()[2] in reaction_types:
            return self.get_reactants()[2]
        elif self.get_reactants()[1] in reaction_types:
            return self.get_reactants()[1]
        else:
            return "TWOBODY"

    def get_source(self) -> str:
        """Get the source of the reaction

        Returns:
            str: The source of the reaction
        """
        return self.source

    def set_source(self, source: str) -> None:
        """Set the source of the reaction

        Args:
            source (str): The source of the reaction
        """
        self.source = source
<<<<<<< HEAD

    def check_element_conservation(self) -> None:
        if self.get_reaction_type() in ["FREEZE", "DESORB"]:
            return

        counter_reactants = Counter()
        for reac in self._reactants:
            if reac in reaction_types:
                continue
            if reac in ["NAN", "E-"]:
                continue
            specie = Species([reac] + [0] * 6)
            atoms_counter_specie = specie.find_constituents(quiet=True)
            counter_reactants += atoms_counter_specie

        counter_products = Counter()
        for prod in self._products:
            if prod in reaction_types:
                continue
            if prod in ["NAN", "E-"]:
                continue
            specie = Species([prod] + [0] * 6)
            atoms_counter_specie = specie.find_constituents(quiet=True)
            counter_products += atoms_counter_specie

        if counter_products != counter_reactants:
            msg = "Elements not conserved in a reaction.\n"
            msg += f"The following reaction caused this error: {self}.\n"
            msg += f"Reactants: {counter_reactants}. Products: {counter_products}"
            raise ValueError(msg)

    def check_charge_conservation(self) -> None:
        if self.get_reaction_type() in [
            "FREEZE",
            "DESORB",
            "DESOH2",
            "DESCR",
            "DEUVCR",
            "THERM",
        ]:
            return
        charge_reactants = 0
        for reac in self._reactants:
            if reac in ["NAN"]:
                continue
            specie = Species([reac] + [0] * 6)
            charge_reactants += specie.get_charge()
        charge_products = 0
        for prod in self._products:
            if prod in ["NAN"]:
                continue
            specie = Species([prod] + [0] * 6)
            charge_products += specie.get_charge()

        if charge_products != charge_reactants:
            msg = "Charges not conserved in a reaction.\n"
            msg += f"The following reaction caused this error: {self}.\n"
            msg += f"Reactants: {charge_reactants}. Products: {charge_products}"
            raise ValueError(msg)
=======
       
    def set_extrapolation(self, flag: bool) -> None:
        assert isinstance(flag, bool)
        self.extrapolate = flag
        
    def get_extrapolation(self) -> bool:
        return self.extrapolate
>>>>>>> d7d1cb11

    def convert_surf_to_bulk(self) -> None:
        """Convert the surface species to bulk species in place for this reaction."""
        self.set_reactants([reac.replace("#", "@") for reac in self.get_reactants()])
        self.set_products([prod.replace("#", "@") for prod in self.get_products()])

    def convert_gas_to_surf(self) -> None:
        """Convert the gas-phase species to surface species in place for this reaction.
        If any ions are produced, the ion is assumed to become neutral because it is on the surface.
        If any electrons are produced, they are assumed to be absorbed by the grain."""
        do_not_convert = reaction_types + ["E-", "NAN"]
        self.set_reactants(
            [
                "#" + reac if reac not in do_not_convert else reac
                for reac in self.get_reactants()
            ]
        )
        self.set_products(
            [
                "#" + prod.replace("+", "")
                if prod not in do_not_convert
                else prod.replace("E-", "NAN")
                for prod in self.get_products()
            ]
        )

    def __eq__(self, other) -> bool:
        """Check for equality against another reaction based on the products and reactants.
        Note that it does not check for the temperature ranges that the reactions might have!
        The Reaction.check_temperature_collision can be used for this purpose.

        Args:
            other: Another reaction set.

        Returns:
            bool: equality
        """
        if not isinstance(other, Reaction) and not isinstance(other, CoupledReaction):
            raise NotImplementedError(
                "Equality is not implemented for anything but comparing to other reactions."
            )
        if self.get_sorted_reactants() == other.get_sorted_reactants():
            if self.get_sorted_products() == other.get_sorted_products():
                return True
        return False

    def check_temperature_collision(self, other) -> bool:
        """Check if two reactions have overlapping temperature ranges, returning True means there is a collision.

        Args:
            other: Another reaction

        Raises:
            NotImplementedError: Currently we can only compare against instantiated Reaction objects.

        Returns:
            bool: Whether there is a collision (True), or not (False)
        """
        if not isinstance(other, Reaction) and not isinstance(other, CoupledReaction):
            raise NotImplementedError(
                "Equality is not implemented for anything but comparing to other reactions."
            )
        if (other.get_templow() > self.get_templow()) and (
            other.get_templow() < self.get_temphigh()
        ):
            return True
        if (other.get_temphigh() > self.get_templow()) and (
            other.get_temphigh() < self.get_temphigh()
        ):
            return True
        return False

    def changes_surface_count(self):
        """
        This checks whether a grain reaction changes number of particles on the surface
        2 reactants to 2 products won't but two reactants combining to one will.
        """
        if len([x for x in self.get_reactants() if "#" in x]) != len(
            [x for x in self.get_products() if "#" in x]
        ):
            return True
        if len([x for x in self.get_reactants() if "@" in x]) != len(
            [x for x in self.get_products() if "@" in x]
        ):
            return True
        return False

    def changes_total_mantle(self):
        """Check if the total grains on the mantle are changed by the reaction."""
        # If it's not just a movement between ice phases
        if ("BULK" not in self.get_reactants()[1]) and (
            "SWAP" not in self.get_reactants()[1]
        ):
            # if the number of ice species changes
            if self.changes_surface_count():
                return True
            else:
                return False
        else:
            return False

    def generate_ode_bit(self, i: int, species_names: list):
        self.ode_bit = _generate_reaction_ode_bit(i, species_names, self.body_count, self.get_reactants())

    def to_UCL_format(self):
        """Convert a reaction to UCLCHEM reaction file format"""
        reactants = self.get_reactants()
        joined_reactants = ",".join(
            [reactant if reactant != "NAN" else "" for reactant in reactants]
        )

        products = self.get_products()
        joined_products = ",".join(
            [product if product != "NAN" else "" for product in products]
        )
        reactants_products = joined_reactants + "," + joined_products
        alpha, beta, gamma = (
            self.get_alpha(),
            self.get_beta(),
            self.get_gamma(),
        )
        str_alpha, str_beta, str_gamma = (
            str(alpha).replace("e", "E"),
            str(beta).replace("e", "E"),
            str(gamma).replace("e", "E"),
        )
        if alpha == 0:
            str_alpha = "0"
        if beta == 0:
            str_beta = "0"
        if gamma == 0:
            str_gamma = "0"
        reaction_parameters = f"{str_alpha},{str_beta},{str_gamma}"
        formatted_reaction = reactants_products + "," + reaction_parameters + ",,,,,"
        formatted_reaction += str(int(self.get_extrapolation()))
        return formatted_reaction

    def _is_reaction_wrap(self, include_reactants=True, include_products=True):
        assert include_reactants or include_products, (
            "Either include reactants or products"
        )
        species_to_check = []
        if include_reactants:
            species_to_check += self.get_pure_reactants()
        if include_products:
            species_to_check += self.get_pure_products()
        return species_to_check

    def is_gas_reaction(
        self, include_reactants=True, include_products=True, strict=True
    ) -> bool:
        """Check whether it is a gas reaction, by default it is strict - all
        reactions must be in the gas-phase - if strict=False; any reaction in
        the gas-phase returns true.

        Args:
            include_reactants (bool, optional): Include the reactants. Defaults to True.
            include_products (bool, optional): Include the products. Defaults to True.
            strict (bool, optional): Choose between all (true) or any (false) must be gas phase . Defaults to True.

        Returns:
            bool: Is it a gas phase reaction?
        """
        checklist = [
            not (s.startswith("#") or s.startswith("@"))
            for s in self._is_reaction_wrap(include_reactants, include_products)
        ]
        return all(checklist) if strict else any(checklist)

    def is_ice_reaction(
        self, include_reactants=True, include_products=True, strict=True
    ) -> bool:
        """Check whether it is an ice (surface OR bulk) reaction
        
        By default it is strict (strict=True); all species must be in the ice phase
        If strict=False; any species in ice phase returns True

        Args:
            include_reactants (bool, optional): Include the reactants. Defaults to True.
            include_products (bool, optional): Include the products. Defaults to True.
            strict (bool, optional): Choose between all (true) or any (false) must be ice phase . Defaults to True.

        Returns:
            bool: Is it an ice phase reaction?
        """
        checklist = [
            (s.startswith("#") or s.startswith("@"))
            for s in self._is_reaction_wrap(include_reactants, include_products)
        ]
        return all(checklist) if strict else any(checklist)

    def is_surface_reaction(
        self, include_reactants=True, include_products=True, strict=False
    ) -> bool:
        """Check whether it is a surface reaction, defaults to non-strict since many
        important surface reactions can lead to desorption in some way.
        
        By default it is NOT strict (strict=False); any species on the surface returns true
        If strict=True; all species must be on the ice phase

        Args:
            include_reactants (bool, optional): Include the reactants. Defaults to True.
            include_products (bool, optional): Include the products. Defaults to True.
            strict (bool, optional): Choose between all (true) or any (false) must be on the surface . Defaults to False.

        Returns:
            bool: Is it a surface reaction?
        """
        checklist = [
            s.startswith("#")
            for s in self._is_reaction_wrap(include_reactants, include_products)
        ]
        return all(checklist) if strict else any(checklist)

    def is_bulk_reaction(
        self, include_reactants=True, include_products=True, strict=False
    ) -> bool:
        """Check whether it is a bulk reaction, defaults to non-strict since many
        important bulk reactions interact with the surface.
        
        By default it is NOT strict (strict=False); any species in the bulk returns true
        If strict=True; all species must be on the ice phase

        Args:
            include_reactants (bool, optional): Include the reactants. Defaults to True.
            include_products (bool, optional): Include the products. Defaults to True.
            strict (bool, optional): Choose between all (true) or any (false) must in the bulk . Defaults to False.

        Returns:
            bool: Is it a bulk reaction?
        """
        checklist = [
            s.startswith("@")
            for s in self._is_reaction_wrap(include_reactants, include_products)
        ]
        return all(checklist) if strict else any(checklist)

    def __str__(self):
        return (
            " + ".join(filter(lambda r: r != "NAN", self.get_reactants()))
            + " -> "
            + " + ".join(filter(lambda p: p != "NAN", self.get_products()))
        )

    def __repr__(self):
        return (
            self.get_reaction_type()
            + " reaction: "
            + " + ".join(
                filter(
                    lambda r: (r != "NAN") and (r not in reaction_types),
                    self.get_reactants(),
                )
            )
            + " -> "
            + " + ".join(filter(lambda p: p != "NAN", self.get_products()))
        )
        
    def __hash__(self):
        return hash(f"{self.get_alpha(), self.get_beta(), self.get_gamma(), self.get_reactants(), self.get_products(), self.get_templow(), self.get_temphigh()}")


class CoupledReaction(Reaction):
    def __init__(self, input):
        super().__init__(input)
        self.partner = None

    def set_partner(self, partner: Reaction):
        self.partner = partner

    def get_partner(self):
        return self.partner

def _generate_reaction_ode_bit(i: int, species_names: list, body_count: int, reactants: list[str]):
        """Every reaction contributes a fixed rate of change to whatever species it
        affects. We create the string of fortran code describing that change here.

        Args:
            i (int): index of reaction in network in python format (counting from 0)
            species_names (list): List of species names so we can find index of reactants in species list
            body_count (bool): Number of bodies in the reaction, used to determine how many factors of density to include
            reactants (list[str]): The reactants of the reaction
        """
        ode_bit = f"+RATE({i + 1})"
        # every body after the first requires a factor of density
        for body in range(body_count):
            ode_bit = ode_bit + "*D"

        # then bring in factors of abundances
        for species in reactants:
            if species in species_names:
                ode_bit += f"*Y({species_names.index(species) + 1})"

            elif species == "BULKSWAP":
                ode_bit += "*bulkLayersReciprocal"
            elif species == "SURFSWAP":
                ode_bit += "*totalSwap/safeMantle"
            elif species in ["DEUVCR", "DESCR", "DESOH2", "ER", "ERDES"]:
                ode_bit = ode_bit + "/safeMantle"
                if species == "DESOH2":
                    ode_bit = ode_bit + f"*Y({species_names.index('H') + 1})"

            if "H2FORM" in reactants:
                # only 1 factor of H abundance in Cazaux & Tielens 2004 H2 formation so stop looping after first iteration
                break

        if "LH" in reactants[2]:
            if "@" in reactants[0]:
                ode_bit += "*bulkLayersReciprocal"
        return ode_bit<|MERGE_RESOLUTION|>--- conflicted
+++ resolved
@@ -1,9 +1,7 @@
-<<<<<<< HEAD
 import logging
-=======
+
 from copy import deepcopy
 from typing import Union
->>>>>>> d7d1cb11
 
 reaction_types = [
     "PHOTON",
@@ -43,45 +41,17 @@
 
 class Reaction:
     def __init__(self, inputRow, reaction_source=None):
-<<<<<<< HEAD
-        try:
-            self.set_reactants(
-                [
-                    inputRow[0].upper(),
-                    inputRow[1].upper(),
-                    self.NANCheck(inputRow[2]).upper(),
-                ]
-            )
-            self.set_products(
-                [
-                    inputRow[3].upper(),
-                    self.NANCheck(inputRow[4]).upper(),
-                    self.NANCheck(inputRow[5]).upper(),
-                    self.NANCheck(inputRow[6]).upper(),
-                ]
-            )
-            self.check_element_conservation()
-            self.check_charge_conservation()
-
-            self.set_alpha(float(inputRow[7]))
-            self.set_beta(float(inputRow[8]))
-            self.set_gamma(float(inputRow[9]))
-            self.set_templow(float(inputRow[10]))
-            self.set_temphigh(float(inputRow[11]))
-            self.set_reduced_mass(float(inputRow[12]))
-        except IndexError as error:
-            raise ValueError(
-                f"Input for Reaction should be a list of length 13. The following row caused this error: {inputRow}"
-            ) from error
-=======
         if isinstance(inputRow, Reaction):
             self.set_reactants(inputRow.get_reactants())
             self.set_products(inputRow.get_products())
+            self.check_element_conservation()
+            self.check_charge_conservation()
             self.set_alpha(inputRow.get_alpha())
             self.set_beta(inputRow.get_beta())
             self.set_gamma(inputRow.get_gamma())
             self.set_templow(inputRow.get_templow())
             self.set_temphigh(inputRow.get_temphigh())
+            self.set_reduced_mass(inputRow.get_reduced_mass())
             self.set_extrapolation(inputRow.get_extrapolation())
         else:
             try:
@@ -94,24 +64,28 @@
                 )
                 self.set_products(
                     [
-                        self.NANCheck(inputRow[3].upper()),
+                        inputRow[3].upper(),
                         self.NANCheck(inputRow[4]).upper(),
                         self.NANCheck(inputRow[5]).upper(),
                         self.NANCheck(inputRow[6]).upper(),
                     ]
                 )
+                self.check_element_conservation()
+                self.check_charge_conservation()
+                
                 self.set_alpha(float(inputRow[7]))
                 self.set_beta(float(inputRow[8]))
                 self.set_gamma(float(inputRow[9]))
                 self.set_templow(float(inputRow[10]))
                 self.set_temphigh(float(inputRow[11]))
-                self.set_extrapolation(bool(inputRow[12]) if len(inputRow) > 12 else False)
+                if len(inputRow) > 12:
+                    self.set_reduced_mass(float(inputRow[12]))
+                self.set_extrapolation(bool(inputRow[13]) if len(inputRow) > 13 else False)
+                
             except IndexError as error:
                 raise ValueError(
-                    "Input for Reaction should be a list of length 12"
+                    "Input for Reaction should be a list of length 12 with optional 13th entry for reduced mass and 14th for extrapolation flag."
                 ) from error
-
->>>>>>> d7d1cb11
         self.duplicate = False
         self.source = reaction_source  # The source of the reaction, e.g. UMIST, KIDA or user defined
 
@@ -304,7 +278,6 @@
         """
         return self._temphigh
 
-<<<<<<< HEAD
     def predict_reduced_mass(self) -> None:
         """Predict the reduced mass of the tunneling particle in this reaction.
         This is used in the calculation of the tunneling rates.
@@ -418,8 +391,6 @@
 
     ## C
 
-=======
->>>>>>> d7d1cb11
     def NANCheck(self, a):
         """Convert any Falsy statement to a NAN string
 
@@ -461,7 +432,18 @@
             source (str): The source of the reaction
         """
         self.source = source
-<<<<<<< HEAD
+       
+    def set_extrapolation(self, flag: bool) -> None:
+        assert isinstance(flag, bool)
+        self.extrapolate = flag
+        
+    def get_extrapolation(self) -> bool:
+        return self.extrapolate
+
+    def convert_surf_to_bulk(self) -> None:
+        """Convert the surface species to bulk species in place for this reaction."""
+        self.set_reactants([reac.replace("#", "@") for reac in self.get_reactants()])
+        self.set_products([prod.replace("#", "@") for prod in self.get_products()])
 
     def check_element_conservation(self) -> None:
         if self.get_reaction_type() in ["FREEZE", "DESORB"]:
@@ -492,7 +474,7 @@
             msg += f"The following reaction caused this error: {self}.\n"
             msg += f"Reactants: {counter_reactants}. Products: {counter_products}"
             raise ValueError(msg)
-
+        
     def check_charge_conservation(self) -> None:
         if self.get_reaction_type() in [
             "FREEZE",
@@ -521,20 +503,7 @@
             msg += f"The following reaction caused this error: {self}.\n"
             msg += f"Reactants: {charge_reactants}. Products: {charge_products}"
             raise ValueError(msg)
-=======
-       
-    def set_extrapolation(self, flag: bool) -> None:
-        assert isinstance(flag, bool)
-        self.extrapolate = flag
-        
-    def get_extrapolation(self) -> bool:
-        return self.extrapolate
->>>>>>> d7d1cb11
-
-    def convert_surf_to_bulk(self) -> None:
-        """Convert the surface species to bulk species in place for this reaction."""
-        self.set_reactants([reac.replace("#", "@") for reac in self.get_reactants()])
-        self.set_products([prod.replace("#", "@") for prod in self.get_products()])
+
 
     def convert_gas_to_surf(self) -> None:
         """Convert the gas-phase species to surface species in place for this reaction.

try:
<<<<<<< HEAD
    from uclchemwrap import uclchemwrap as wrap
except:
=======
    from .uclchemwrap import uclchemwrap as wrap
except ImportError:
>>>>>>> ddbe5877
    pass
import os

import matplotlib.pyplot as plt
import numpy as np
import pandas as pd
from pandas import Series, read_csv
from seaborn import color_palette

from uclchem.constants import n_species

_ROOT = os.path.dirname(os.path.abspath(__file__))

elementList = [
    "H",
    "D",
    "HE",
    "C",
    "N",
    "O",
    "F",
    "P",
    "S",
    "CL",
    "LI",
    "NA",
    "MG",
    "SI",
    "PAH",
    "15N",
    "13C",
    "18O",
    "SURFACE",
    "BULK",
]


def read_output_file(output_file):
    """Read the output of a UCLCHEM run created with the outputFile parameter into a pandas DataFrame

    Args:
        output_file (str): path to file containing a full UCLCHEM output

    Returns:
        pandas.DataFrame: A dataframe containing the abundances and physical parameters of the model at every time step.
    """
    f = open(output_file)
    data = read_csv(f)
    data.columns = data.columns.str.strip()
    return data


def create_abundance_plot(df, species, figsize=(16, 9), plot_file=None):
    """Create a plot of the abundance of a list of species through time.

    Args:
        df (pd.DataFrame): Pandas dataframe containing the UCLCHEM output, see `read_output_file`
        species (list): list of strings containing species names. Using a $ instead of # or @ will plot the sum of surface and bulk abundances.
        figsize (tuple, optional): Size of figure, width by height in inches. Defaults to (16, 9).
        plot_file (str, optional): Path to file where figure will be saved. If None, figure is not saved. Defaults to None.

    Returns:
        fig,ax: matplotlib figure and axis objects
    """
    fig, ax = plt.subplots(figsize=figsize, tight_layout=True)

    ax = plot_species(ax, df, species)
    ax.legend(loc=4, fontsize="small")

    ax.set_xlabel("Time / years")
    ax.set_ylabel("X$_{Species}$")

    ax.set_yscale("log")
    if plot_file is not None:
        fig.savefig(plot_file)
    return fig, ax


def plot_species(ax, df, species, legend=True, **plot_kwargs):
    """Plot the abundance of a list of species through time directly onto an axis.

    Args:
        ax (pyplot.axis): An axis object to plot on
        df (pd.DataFrame): A dataframe created by `read_output_file`
        species (str): A list of species names to be plotted. If species name starts with "$" instead of # or @, plots the sum of surface and bulk abundances

    Returns:
        pyplot.axis: Modified input axis is returned
    """
    color_palette(n_colors=len(species))
    for specIndx, specName in enumerate(species):
        linestyle = "solid"
        if specName[0] == "$":
            abundances = df[specName.replace("$", "#")]
            linestyle = "dashed"
            if specName.replace("$", "@") in df.columns:
                abundances = abundances + df[specName.replace("$", "@")]
        else:
            abundances = df[specName]
        print(specName)
        plot_kwargs["linestyle"] = linestyle
        plot_kwargs["label"] = specName
        ax.plot(
            df["age"],
            abundances,
            lw=2,
            **plot_kwargs,
        )
        ax.set(yscale="log")
        if legend:
            ax.legend()
    return ax


def read_analysis(filepath):
    with open(filepath, "r") as file:
        lines = file.readlines()
    for i, line in enumerate(lines):
        if "All Reactions" in line:
            first_newline = lines.index("\n", i)
            all_reactions = lines[i + 2 : first_newline]
            all_reactions = [reaction.strip("\n") for reaction in all_reactions]
            break

    n_cols = len(all_reactions) + 1
    columns = ["Time"]
    columns.extend(all_reactions)
    df = pd.DataFrame(columns=columns)

    segments_min = [
        i for i, line in enumerate(lines) if "New Important Reactions At:" in line
    ]
    segments_max = [i - 1 for i in segments_min[1:]]
    segments_max.append(len(lines) - 1)
    segments = [
        lines[segments_min[i] : segments_max[i]] for i in range(len(segments_min))
    ]

    for segment_lines in segments:
        new_row = [0] * n_cols
        time = float(segment_lines[0].split()[-2])
        new_row[0] = time
        for i, reaction in enumerate(all_reactions):
            if not any(reaction in line for line in segment_lines):
                rate = 0
            else:
                reac_indx = [
                    j for j, line in enumerate(segment_lines) if reaction in line
                ][0]
                rate = float(segment_lines[reac_indx].split()[-3])
            new_row[i + 1] = rate

        new_row_dict = dict(zip(columns, new_row))
        new_row_df = pd.DataFrame(new_row_dict, index=[0])
        df = pd.concat(
            [df, new_row_df],
            axis=0,
            ignore_index=True,
        )
    return df, all_reactions


def analysis_condensed_phase(
    species_name, result_file, output_file, rate_threshold=0.99
):
    if "$" in species_name:
        species_name = species_name[1:]
    elif "@" in species_name or "#" in species_name:
        raise ValueError("'#' or '@' in species_name argument, but should be '$' or ''")
    surf_output = f"surf_{output_file}"
    bulk_output = f"bulk_{output_file}"
    analysis(f"#{species_name}", result_file, surf_output, rate_threshold)
    analysis(f"@{species_name}", result_file, bulk_output, rate_threshold)

    # with open(surf_output, "r") as surf_file:
    #     surf_lines = surf_file.readlines()


def analysis(species_name, result_file, output_file, rate_threshold=0.99):
    """A function which loops over every time step in an output file and finds the rate of change of a species at that time due to each of the reactions it is involved in.
    From this, the most important reactions are identified and printed to file. This can be used to understand the chemical reason behind a species' behaviour.

    Args:
        species_name (str): Name of species to be analysed
        result_file (str): The path to the file containing the UCLCHEM output
        output_file (str): The path to the file where the analysis output will be written
        rate_threshold (float,optional): Analysis output will contain the only the most efficient reactions that are responsible for rate_threshold of the total production and destruction rate. Defaults to 0.99.
    """
    result_df = read_output_file(result_file)
    species = np.loadtxt(
        os.path.join(_ROOT, "species.csv"),
        usecols=[0],
        dtype=str,
        skiprows=1,
        unpack=True,
        delimiter=",",
        comments="%",
    )
    species = list(species)
    reactions = np.loadtxt(
        os.path.join(_ROOT, "reactions.csv"),
        dtype=str,
        skiprows=1,
        delimiter=",",
        usecols=[0, 1, 2, 3, 4, 5, 6],
        comments="%",
    )

    fortran_reac_indxs = [
        i + 1 for i, reaction in enumerate(reactions) if species_name in reaction
    ]
    reac_indxs = [i for i, reaction in enumerate(reactions) if species_name in reaction]
    species_index = species.index(species_name) + 1  # fortran index of species
    old_key_reactions = []
    old_total_destruct = 0.0
    old_total_form = 0.0
    formatted_reacs = _format_reactions(reactions[reac_indxs])

    with open(output_file, "w") as f:
        f.write("All Reactions\n************************\n")
        for reaction in formatted_reacs:
            f.write(reaction + "\n")
        for i, row in result_df.iterrows():
            # recreate the parameter dictionary needed to get accurate rates
            param_dict = _param_dict_from_output(row)

            # get the rate of all reactions from UCLCHEM along with a few other necessary values
            rates, transfer, swap, bulk_layers = _get_species_rates(
                param_dict, row[species], species_index, fortran_reac_indxs
            )

            # convert reaction rates to total rates of change, this needs manually updating when you add new reaction types!
            change_reacs, changes = _get_rates_of_change(
                rates,
                reactions[reac_indxs],
                species,
                species_name,
                row,
                swap,
                bulk_layers,
            )

            change_reacs = _format_reactions(change_reacs)

            # This whole block adds the transfer of material from surface to bulk as surface grows (or vice versa)
            # it's not a reaction in the network so won't get picked up any other way. We manually add it.
            if transfer <= 0:
                if species_name[0] == "#":
                    change_reacs.append(
                        f"@{species_name[1:]} + SURFACE_TRANSFER -> {species_name}"
                    )
                elif species_name[0] == "@":
                    change_reacs.append(
                        f"{species_name} + SURFACE_TRANSFER -> #{species_name[1:]}"
                    )
            else:
                if species_name[0] == "#":
                    change_reacs.append(
                        f"{species_name} + SURFACE_TRANSFER -> @{species_name[1:]}"
                    )
                elif species_name[0] == "@":
                    change_reacs.append(
                        f"#{species_name[1:]} + SURFACE_TRANSFER -> {species_name}"
                    )
            changes = np.append(changes, transfer)

            # Then we remove the reactions that are not important enough to be printed by finding
            # which of the top reactions we need to reach rate_threshold*total_rate
            (
                total_formation,
                total_destruct,
                key_reactions,
                key_changes,
            ) = _remove_slow_reactions(
                changes, change_reacs, rate_threshold=rate_threshold
            )

            # only update if list of reactions change or rates change by factor of 10
            if (
                (old_key_reactions != key_reactions)
                or (
                    np.abs(
                        np.log10(np.abs(old_total_destruct))
                        - np.log10(np.abs(total_destruct))
                    )
                    > 0
                )
                or (np.abs(np.log10(old_total_form) - np.log10(total_formation)) > 0)
            ):
                old_key_reactions = key_reactions[:]
                old_total_form = total_formation
                old_total_destruct = total_destruct
                _write_analysis(
                    f,
                    row["Time"],
                    total_formation,
                    total_destruct,
                    key_reactions,
                    key_changes,
                )


def _param_dict_from_output(output_line):
    """
    Generate a parameter dictionary from a UCLCHEM timestep that contains enough of
    the physical variables to recreate the parameter dictionary used to run UCLCHEM.

    :param output_line: (pandas series) any row from the relevant UCLCHEM output
    """
    param_dict = {
        "initialdens": output_line["Density"],
        "initialtemp": output_line["gasTemp"],
        "zeta": output_line["zeta"],
        "radfield": output_line["radfield"],
        "baseav": output_line["av"],
        "rout": output_line["av"] * (1.6e21) / output_line["Density"],
    }
    return param_dict


def _get_species_rates(param_dict, input_abundances, species_index, reac_indxs):
    """
    Get the rate of up to 500 reactions from UCLCHEM for a given set of parameters and abundances.
    Intended for use within the analysis script.
    :param param_dict:  A dictionary of parameters where keys are any of the variables in defaultparameters.f90 and values are value for current run.
    :param input_abundances: Abundance of every species in network
    :param reac_indxs: Index of reactions of interest in the network's reaction list.

    :returns: (ndarray) Array containing the rate of every reaction specified by reac_indxs
    """
    input_abund = np.zeros(n_species)
    input_abund[: len(input_abundances)] = input_abundances
    rate_indxs = np.ones(n_species)
    rate_indxs[: len(reac_indxs)] = reac_indxs
    rates, success_flag, transfer, swap, bulk_layers = wrap.get_rates(
        param_dict, input_abund, species_index, rate_indxs
    )
    if success_flag < 0:
        raise RuntimeError("UCLCHEM failed to return rates for these parameters")
    return rates[: len(reac_indxs)], transfer, swap, bulk_layers


def _get_rates_of_change(
    rates, reactions, speciesList, species, row, swap, bulk_layers
):
    """Calculate the terms in the rate of equation of a particular species using rates calculated using
    get_species_rates() and a row from the full output of UCLCHEM. See `analysis.py` for intended use.

    Args:
        rates (float, array): Rates of all reactions the species is involved in
        reactions (array): List of all reactions the species is involved in as a list of strings
        speciesList (array): List of species names from network
        species (string): name of species to be analyseds
        row (pd.Series): row from output dataframe
        swap (float): Total swap rate for individual swapping between bulk and surface
        bulk_layers (float): Number of layers in the bulk for individual swapping calc.

    Returns:
        _type_: _description_
    """
    changes = []
    reactionList = []
    three_phase = "@" in "".join(speciesList)
    # surfaceCoverage = np.min([1.0, row["SURFACE"] / row["BULK"]])
    for i, reaction in enumerate(reactions):
        change = rates[i]
        reactants = reaction[0:3]
        products = reaction[3:]

        # Counting the same as Reaction.body_count
        # TODO: Move reactant_count to here
        reactant_count = 0

        for reactant in reactants:
            if reactant in speciesList:
                change = change * row[reactant]
                reactant_count += 1
            elif reactant in ["LH", "LHDES"]:
                reactant_count -= 1
                if "@" in reactants[0]:
                    change = change * bulk_layers
            elif reactant in ["FREEZE"]:
                reactant_count += 1

            elif reactant in ["DEUVCR", "DESCR", "DESOH2", "ER", "ERDES"]:
                change = change / np.max([1.0e-30, row["SURFACE"]])
                if reactant in ["DESOH2"]:
                    reactant_count += 1
                    change = change * row["H"]
            elif reactant == "SURFSWAP":
                change = change * swap / np.max([1.0e-30, row["SURFACE"]])
            elif reactant == "BULKSWAP":
                change = change * bulk_layers

            if "H2FORM" in reactants:
                reactant_count += 1
                # only 1 factor of H abundance in Cazaux & Tielens 2004 H2 formation so stop looping after first iteration
                break

            if (not three_phase) and (reactant in ["THERM"]):
                change = change * row["Density"] / np.max([1.0e-30, row["SURFACE"]])
        change = change * (row["Density"] ** (reactant_count - 1))
        if species in reactants:
            changes.append(-change)
            reactionList.append(reaction)
        if species in products:
            changes.append(change)
            reactionList.append(reaction)

    A = zip(changes, reactionList)
    A = sorted(A, key=lambda x: np.abs(x[0]), reverse=True)
    changes, reactionList = zip(*A)
    changes = np.asarray(changes)
    return reactionList, changes


def _remove_slow_reactions(changes, change_reacs, rate_threshold=0.99):
    """Iterates through a list of reactions adding the fastest reactions to a list until some threshold fraction of the total
    rate of change is reached. This list is returned so that you have the list of reactions that cause rate_threshold of the
    total destruction and formation of a species.

    Args:
        changes (list): List of rates of change due to each reaction a species is involved in
        change_reacs (list): List of corresponding rates of change
        rate_threshold (float, optional): Percentage of overall rate of change to consider before ignoring less important reactions. Defaults to 0.999.

    Returns:
        Total production and destruction rates as a well as list of reactions and rates of change for top rate_threshold reactiosn_
    """
    totalDestruct = sum(changes[np.where(changes < 0)])
    totalProd = sum(changes[np.where(changes > 0)])

    key_reactions = []
    key_changes = []
    form = 0.0
    destruct = 0.0

    for i, reaction in enumerate(change_reacs):
        if (changes[i] > 0) and (form < rate_threshold * totalProd):
            form = form + changes[i]
            key_reactions.append(reaction)
            key_changes.append(changes[i])
        elif (changes[i] < 0) and (abs(destruct) < rate_threshold * abs(totalDestruct)):
            destruct = destruct + changes[i]
            key_reactions.append(reaction)
            key_changes.append(changes[i])

    return totalProd, totalDestruct, key_reactions, key_changes


def _write_analysis(
    output_file, time, total_production, total_destruction, key_reactions, key_changes
):
    """Prints key reactions to file

    Args:
        time (float): Simulation time at which analysis is performed
        total_production (float): Total positive rate of change
        total_destruction (float): Total negative rate of change
        key_reactions (list): A list of all reactions that contribute to the total rate of change
        key_changes (list): A list of rates of change contributing to total
    """
    output_file.write(
        "\n\n***************************\nNew Important Reactions At: {0:.2e} years\n".format(
            time
        )
    )
    # Formation and destruction writing is disabled since the absolute numbers do not appear to be correct.
    output_file.write("Formation = {0:.8e} from:".format(total_production))
    for k, reaction in enumerate(key_reactions):
        if key_changes[k] > 0:
            outString = f"\n{reaction} : {float(key_changes[k])} = {float(key_changes[k] / total_production):.2%}"
            output_file.write(outString)

    output_file.write("\n\nDestruction = {0:.8e} from:".format(total_destruction))
    for k, reaction in enumerate(key_reactions):
        if key_changes[k] < 0:
            outString = f"\n{reaction} : {float(key_changes[k])} = {float(key_changes[k] / total_destruction):.2%}"
            output_file.write(outString)


def _format_reactions(reactions):
    """Turn a row of the reaction file into a string.

    Args:
        reactions (list): list of lists, each reaction read from reaction.csv is a list.

    Returns:
        list: list of string, each reaction in readable string form
    """
    formatted_reactions = []
    for reaction in reactions:
        outString = "{x[0]} + {x[1]} + {x[2]} -> {x[3]} + {x[4]} + {x[5]}".format(
            x=reaction
        )
        outString = outString.replace(" + NAN", "")
        formatted_reactions.append(outString)
    return formatted_reactions


def _count_element(species_list, element):
    """
    Count the number of atoms of an element that appear in each of a list of species,
    return the array of counts

    :param  species_list: (iterable, str), list of species names
    :param element: (str), element

    :return: sums (ndarray) array where each element represents the number of atoms of the chemical element in the corresponding element of species_list
    """
    species_list = Series(species_list)
    # confuse list contains elements whose symbols contain the target eg CL for C
    # We count both sets of species and remove the confuse list counts.
    confuse_list = [x for x in elementList if element in x]
    confuse_list = sorted(confuse_list, key=lambda x: len(x), reverse=True)
    confuse_list.remove(element)
    sums = species_list.str.count(element)
    for i in range(2, 10):
        sums += np.where(species_list.str.contains(element + f"{i:.0f}"), i - 1, 0)
    for spec in confuse_list:
        sums += np.where(species_list.str.contains(spec), -1, 0)
    return sums


def total_element_abundance(element, df):
    """Calculates that the total elemental abundance of a species as a function of time. Allows you to check conservation.

    Args:
        element (str): Name of element
        df (pandas.DataFrame): DataFrame from `read_output_file()`

    Returns:
        pandas.Series: Total abundance of element for all time steps in df.
    """
    sums = _count_element(df.columns, element)
    for variable in ["Time", "Density", "gasTemp", "av", "point", "SURFACE", "BULK"]:
        sums = np.where(df.columns == variable, 0, sums)
    return df.mul(sums, axis=1).sum(axis=1)


def check_element_conservation(df, element_list=["H", "N", "C", "O"], percent=True):
    """Check the conservation of major element by comparing total abundance at start and end of model

    Args:
        df (pandas.DataFrame): UCLCHEM output in format from `read_output_file`
        element_list (list, optional): List of elements to check. Defaults to ["H", "N", "C", "O"].

    Returns:
        dict: Dictionary containing the change in the total abundance of each element as a fraction of initial value
    """
    result = {}
    for element in element_list:
        discrep = total_element_abundance(element, df).values
        if percent:
            discrep = np.abs(discrep[0] - discrep[-1]) / discrep[0]
            result[element] = f"{discrep:.3%}"
        else:
            discrep = discrep[0] - discrep[-1]
            result[element] = f"{discrep:.2e}"
    return result<|MERGE_RESOLUTION|>--- conflicted
+++ resolved
@@ -1,11 +1,6 @@
 try:
-<<<<<<< HEAD
     from uclchemwrap import uclchemwrap as wrap
-except:
-=======
-    from .uclchemwrap import uclchemwrap as wrap
 except ImportError:
->>>>>>> ddbe5877
     pass
 import os
 

--- conflicted
+++ resolved
@@ -101,17 +101,6 @@
                 abundances = abundances + df[specName.replace("$", "@")]
         else:
             abundances = df[specName]
-<<<<<<< HEAD
-        if "linestyle" not in plot_kwargs:
-            plot_kwargs["linestyle"] = linestyle
-        if "label" not in plot_kwargs:
-            plot_kwargs["label"] = specName
-        print(plot_kwargs)
-=======
-        print(specName)
-        plot_kwargs["linestyle"] = linestyle
-        plot_kwargs["label"] = specName
->>>>>>> ddbe5877
         ax.plot(
             df["Time"],
             abundances,
@@ -170,27 +159,6 @@
             ignore_index=True,
         )
     return df, all_reactions
-
-
-def analysis_condensed_phase(
-    species_name, result_file, output_file, rate_threshold=0.99
-):
-    if "$" in species_name:
-        species_name = species_name[1:]
-    elif "@" in species_name or "#" in species_name:
-        raise ValueError("'#' or '@' in species_name argument, but should be '$' or ''")
-    surf_output = f"surf_{output_file}"
-    bulk_output = f"bulk_{output_file}"
-    analysis(f"#{species_name}", result_file, surf_output, rate_threshold)
-    analysis(f"@{species_name}", result_file, bulk_output, rate_threshold)
-
-<<<<<<< HEAD
-    with open(surf_output, "r") as surf_file:
-        surf_lines = surf_file.readlines()
-=======
-    # with open(surf_output, "r") as surf_file:
-    #     surf_lines = surf_file.readlines()
->>>>>>> ddbe5877
 
 
 def analysis(species_name, result_file, output_file, rate_threshold=0.99):

import logging
import os
from pathlib import Path

import numpy as np
import pandas as pd
import uclchemwrap
from uclchemwrap import uclchemwrap as wrap

from uclchem.constants import (
    N_PHYSICAL_PARAMETERS,
    PHYSICAL_PARAMETERS,
    TIMEPOINTS,
    n_heating_terms,
    n_reactions,
    n_species,
)

OUTPUT_MODE = ""


def set_collisional_rates_directory():
    coolant_directory = (
        os.path.dirname(os.path.abspath(__file__)) + "/data/collisional_rates/"
    )
    # Provide the correct path to the coolant files:
    assert len(coolant_directory) < 256, (
        "Coolant directory path is too long, please shorten it. Path is "
        + coolant_directory
    )
    try:
        uclchemwrap.defaultparameters.coolantdatadir = coolant_directory
        assert (
            str(np.char.decode(uclchemwrap.defaultparameters.coolantdatadir)).strip()
            == coolant_directory
        ), "Coolant directory path is not set correctly, please check the path."
    except AttributeError:
        logging.warning(
            "Cannot set the coolant directory path, please set 'coolantDataDir' correctly at runtime."
        )


def reaction_line_formatter(line):
    reactants = list(filter(lambda x: not str(x).lower().endswith("nan"), line[0:3]))
    products = list(filter(lambda x: not str(x).lower().endswith("nan"), line[3:7]))
    return " + ".join(reactants) + " -> " + " + ".join(products)


class ReactionNamesStore:
    def __init__(self):
        self.reaction_names = None

    def __call__(self):
        # Only load the reactions once, after that use the cached version
        if self.reaction_names is None:
            reactions = pd.read_csv(
                os.path.join(
                    os.path.dirname(os.path.abspath(__file__)), "reactions.csv"
                )
            )
            # format the reactions:
            self.reaction_names = [
                reaction_line_formatter(line) for idx, line in reactions.iterrows()
            ]
        return self.reaction_names


# Before doing anything else, set the right collision rate directory and get the reaction names.
set_collisional_rates_directory()
get_reaction_names = ReactionNamesStore()


def _reform_inputs(param_dict, out_species):
    """Copies param_dict so as not to modify user's dictionary. Then reformats out_species from pythonic list
    to a string of space separated names for Fortran.
    """
    if param_dict is None:
        param_dict = {}
    else:
        # lower case (and conveniently copy so we don't edit) the user's dictionary
        # this is key to UCLCHEM's "case insensitivity"
        new_param_dict = {}
        for k, v in param_dict.items():
            assert k.lower() not in new_param_dict, (
                f"Lower case key {k} is already in the dict, stopping"
            )
            if isinstance(v, Path):
                v = str(v)
            new_param_dict[k.lower()] = v
        param_dict = new_param_dict.copy()
        del new_param_dict
    if out_species is not None:
        n_out = len(out_species)
        param_dict["outspecies"] = n_out
        out_species = " ".join(out_species)
    else:
        out_species = ""
        n_out = 0
    return n_out, param_dict, out_species


def _format_output(n_out, abunds, success_flag):
    if success_flag < 0 or n_out == 0:
        abunds = []
    else:
        abunds = list(abunds[:n_out])
    return [success_flag] + abunds


def _get_standard_array_specs(return_rates=False, return_heating=False):
    """Get standard array specifications for UCLCHEM models

    Args:
        return_rates (bool): Whether to include rates array
        return_heating (bool): Whether to include heating array

    Returns:
        dict: Array specifications
    """
    specs = {
        "physicsarray": {
            "third_dim": N_PHYSICAL_PARAMETERS,
            "dtype": "float64",
            "dummy": False,
        },
        "chemicalabunarray": {
            "third_dim": n_species,
            "dtype": "float64",
            "dummy": False,
        },
    }
    if return_rates:
        specs["ratesarray"] = {
            "third_dim": n_reactions,
            "dtype": "float64",
            "dummy": False,
        }
    if return_heating:
        specs["heatarray"] = {
            "third_dim": n_heating_terms,
            "dtype": "float64",
            "dummy": False,
        }
    return specs


def _create_arrays(param_dict, array_specs, timepoints=TIMEPOINTS):
    """Create Fortran arrays based on specifications

    Args:
        param_dict (dict): Parameter dictionary containing 'points'
        array_specs (dict): Dictionary specifying arrays to create. Format:
            {
                'array_name': {
                    'third_dim': int,  # Size of third dimension
                    'dtype': str,      # 'float64' or 'int64'
                    'dummy': bool   # Whether to create a dummy array rather than a real one.
                }
            }
        timepoints (int): Number of timepoints

    Returns:
        dict: Dictionary containing the created arrays
    """
    arrays = {}
    points = param_dict.get("points", 1)
    dtype_map = {"float64": np.float64, "int64": np.int64}
    for array_name, spec in array_specs.items():
        dtype = dtype_map.get(spec["dtype"], np.float64)
        # If the array is a dummy, use 2 timepoints; This cause UCLCHEM to
        # ignore the array; opting to write to file instead.
        actual_time_points = timepoints + 1 if not spec.get("dummy", True) else 2
        # Get the array:
        arrays[array_name] = np.zeros(
            shape=(actual_time_points, points, spec["third_dim"]),
            dtype=dtype,
            order="F",
        )
    return arrays


def pre_flight_checklist(
    return_array,
    return_dataframe,
    return_rates,
    # return_heating,
    starting_chemistry=None,
    user_params={},
):
    global OUTPUT_MODE
    """Function that ensures that we aren't mixing in memory and write to disk mode.

    Args:
        return_array (bool): Whether to return arrays
        return_dataframe (bool): whether to return dataframes
        starting_chemistry (np.array): Starting chemistry array
        return rates (bool): Whether to return reaction rates
        return_heating (bool): Whether to return heating and cooling rates
        user_params (dict): The user parameter that has to be specified

    Raises:
        RuntimeError: If anything causes undefined behaviour during UCLCHEM runtime.
    """
    if starting_chemistry is not None:
        assert return_array or return_dataframe, (
            "starting_chemistry can only be used with return_array or return_dataframe set to True;\n"
            "Instead specify 'abundLoadFile' in the param_dict to load starting abundances from a file."
        )
    # Check that we aren't mixing in memory and write to disk mode
    if return_array or return_dataframe or return_rates:
        file_keys = [k for k in user_params.keys() if k.lower().endswith("file")]
        if file_keys:
            raise RuntimeError(
                "return_array or return_dataframe cannot be used if any "
                "output of input file is specified.\n"
                + f"Offending keys: {', '.join(file_keys)}"
            )
        if return_rates:
            assert return_array or return_dataframe, (
                "return_rates and return_heating can only be used with return_array or return_dataframe set to True; "
            )
        # Check we didn't run a disk based model before:
        if OUTPUT_MODE:
            assert OUTPUT_MODE == "memory", (
                f"Cannot run an in memory based model after running a disk based one in the same session. Found prior run with: {OUTPUT_MODE}"
            )
        OUTPUT_MODE = "memory"
    else:
        # Ensure we never run a disk based model after running an in memory one
        if OUTPUT_MODE:
            assert OUTPUT_MODE == "disk", (
                "Cannot run a disk based model after running an in memory one in the same session."
            )
        OUTPUT_MODE = "disk"


def _array_clean(
<<<<<<< HEAD
    physicalParameterArray,
    chemicalAbundanceArray,
    specname,
    ratesArray=None,
    heatArray=None,
=======
    physicalParameterArray, chemicalAbundanceArray, specname, ratesArray=None
>>>>>>> 4d218f52
):
    """Clean the array

    Args:
        physicalParameterArray (np.ndarray): Array with the UCLCHEM physical parameters
        chemicalAbundanceArray (np.ndarray): Array with the output chemical abundances
        specname (np.ndarray): Numpy array with the names of all the species
        nPhysParam (int): The number of physical parameters you are interested in.

    Returns:
        np.ndarray, np.ndarray, np.ndarray, np.ndarray, np.ndarray:
        The physical parameters, the abundances, overtime species names, the last
        nonzero physical parameters, the last abundances respectively.
    """
    specname_new = specname.astype(str)
    specname_new = np.array([x.strip() for x in specname_new if x != ""])

    # Find the first element with all the zeros
    last_timestep_index = physicalParameterArray[:, 0, 0].nonzero()[0][-1]
    # Get the arrays for only the simulated timesteps (not the zero padded ones)
    physicsArray = physicalParameterArray[: last_timestep_index + 1, :, :]
    chemArray = chemicalAbundanceArray[: last_timestep_index + 1, :, :]
    # Also clean the rates array, only if we have it:
    if ratesArray is not None:
        ratesArray = ratesArray[: last_timestep_index + 1, :, :]
    # Also clean the heating array, only if we have it:
    if heatArray is not None:
        heatArray = heatArray[: last_timestep_index + 1, :, :]
    # Get the last arrays simulated, easy for starting another model.
    abundanceStart = chemicalAbundanceArray[last_timestep_index, 0, :]
    return physicsArray, chemArray, specname_new, ratesArray, heatArray, abundanceStart


def outputArrays_to_DataFrame(
<<<<<<< HEAD
    physicalParameterArray, chemicalAbundanceArray, specname, ratesArray, heatArray=None
=======
    physicalParameterArray,
    chemicalAbundanceArray,
    specname,
    ratesArray,
>>>>>>> 4d218f52
):
    """Convert the output arrays to a pandas dataframe

    Args:
        physicalParameterArray (np.array): Array with the output physical parameters
        chemicalAbundanceArray (np.array): Array with the output chemical abundances
        specname (list): List with the names of all the species
        physParameter (list): Array with all the physical parameter names

    Returns:
        _type_: _description_
    """
    # Create a physical parameter dataframe
    physics_df = pd.DataFrame(
        physicalParameterArray[:, 0, :N_PHYSICAL_PARAMETERS],
        index=None,
        columns=PHYSICAL_PARAMETERS,
    )
    # Create a abundances dataframe.
    chemistry_df = pd.DataFrame(
        chemicalAbundanceArray[:, 0, :], index=None, columns=specname
    )
    if ratesArray is not None:
        # Create a rates dataframe.
        rates_df = pd.DataFrame(
            ratesArray[:, 0, :], index=None, columns=get_reaction_names()
        )
    else:
        rates_df = None

    if heatArray is not None:
        # Create a heating dataframe.
        heating_columns = [
            "Time",
            "Atomic Cooling",
            "Collisionally Induced Emission",
            "Compton Scattering Cooling",
            "Continuum Emission Cooling",
            "Line Cooling 1",
            "Line Cooling 2",
            "Line Cooling 3",
            "Line Cooling 4",
            "Line Cooling 5",
            "Photoelectric Heating",
            "H2Formation Heating",
            "FUVPumping Heating",
            "Photodissociation Heating",
            "CIonization Heating",
            "Cosmic Ray Heating",
            "Turbulent Heating",
            "Gas-Grain Collisions",
            "Chemical Heating",
        ]
        heating_df = pd.DataFrame(
            heatArray[:, 0, :], index=None, columns=heating_columns
        )
    else:
        heating_df = None

    return physics_df, chemistry_df, rates_df, heating_df


def cloud(
    param_dict=None,
    out_species=None,
    return_array=False,
    return_dataframe=False,
    return_rates=False,
    return_heating=False,
    starting_chemistry=None,
    timepoints=TIMEPOINTS,
):
    """Run cloud model from UCLCHEM

    Args:
        param_dict (dict,optional): A dictionary of parameters where keys are any of the variables in defaultparameters.f90 and values are value for current run.
        out_species (list, optional): A list of species for which final abundance will be returned. If None, no abundances will be returned.. Defaults to None.
        return_array (bool, optional): A boolean on whether a np.array should be returned to a user, if both return_array and return_dataframe are false, this function will default to writing outputs to a file
        return_dataframe (bool, optional): A boolean on whether a pandas.DataFrame should be returned to a user, if both return_array and return_dataframe are false, this function will default to writing outputs to a file
        starting_chemistry (array, optional): np.array containing the starting chemical abundances needed by uclchem
    Returns:
        if return_array and return_dataframe are False:
            - A list where the first element is always an integer which is negative if the model failed to run and can be sent to `uclchem.utils.check_error()` to see more details. If the `out_species` parametere is provided, the remaining elements of this list will be the final abundances of the species in out_species.
        if return_array is True:
            - physicsArray (array): array containing the physical outputs for each written timestep
            - chemicalAbunArray (array): array containing the chemical abundances for each written timestep
            - abundanceStart (array): array containing the chemical abundances of the last timestep in the format uclchem needs in order to perform an additional run after the initial model
            - success_flag (integer): which is negative if the model failed to run and can be sent to `uclchem.utils.check_error()` to see more details.
        if return_dataframe is True:
            - physicsDF (pandas.DataFrame): DataFrame containing the physical outputs for each written timestep
            - chemicalDF (pandas.DataFrame): DataFrame containing the chemical abundances for each written timestep
            - abundanceStart (array): array containing the chemical abundances of the last timestep in the format uclchem needs in order to perform an additional run after the initial model
            - success_flag (integer): which is negative if the model failed to run and can be sent to `uclchem.utils.check_error()` to see more details.
    """
    give_start_abund = starting_chemistry is not None
    n_out, param_dict, out_species = _reform_inputs(param_dict, out_species)
    if "points" not in param_dict:
        param_dict["points"] = 1
    # Check to make sure no output files are specified, if so, halt the execution.
<<<<<<< HEAD
    if return_array or return_dataframe:
        _return_array_checks(param_dict)

    # Create all arrays using the generalized approach
    array_specs = _get_standard_array_specs(
        return_rates=return_rates, return_heating=return_heating
    )
    arrays = _create_arrays(param_dict, array_specs, timepoints)
    physicsArray = arrays["physicsarray"]
    chemicalAbunArray = arrays["chemicalabunarray"]
    ratesArray = arrays.get("ratesarray")
    heatArray = arrays.get("heatarray")
    _, _, _, _, abunds, specname, success_flag = wrap.cloud(
=======
    pre_flight_checklist(
        return_array,
        return_dataframe,
        return_rates,
        # return_heating,
        starting_chemistry,
        param_dict,
    )
    physicsArray, chemicalAbunArray = _create_fortranarray(
        param_dict, N_PHYSICAL_PARAMETERS, timepoints=timepoints
    )
    ratesArray = _create_ratesarray(
        param_dict["points"], n_reactions, timepoints=timepoints
    )
    _, _, _, abunds, specname, success_flag = wrap.cloud(
>>>>>>> 4d218f52
        dictionary=param_dict,
        outspeciesin=out_species,
        timepoints=timepoints,
        gridpoints=param_dict["points"],
        returnarray=return_array or return_dataframe,
        returnrates=return_rates,
        givestartabund=give_start_abund,
        physicsarray=physicsArray,
        chemicalabunarray=chemicalAbunArray,
        ratesarray=ratesArray,
        heatarray=heatArray,
        abundancestart=starting_chemistry,
    )
    # Overwrite the ratesArray with None if its not used:
    if not return_rates or not (return_array or return_dataframe):
        ratesArray = None
    # Overwrite the heatArray with None if its not used:
    if not return_heating or not (return_array or return_dataframe):
        heatArray = None
    if return_array or return_dataframe:
<<<<<<< HEAD
        (
            physicsArray,
            chemicalAbunArray,
            specname,
            ratesArray,
            heatArray,
            abundanceStart,
        ) = _array_clean(
            physicsArray, chemicalAbunArray, specname, ratesArray, heatArray
=======
        physicsArray, chemicalAbunArray, specname, ratesArray, abundanceStart = (
            _array_clean(physicsArray, chemicalAbunArray, specname, ratesArray)
>>>>>>> 4d218f52
        )
    if return_dataframe:
        return outputArrays_to_DataFrame(
            physicsArray,
            chemicalAbunArray,
            specname,
            ratesArray,
<<<<<<< HEAD
            heatArray,
=======
>>>>>>> 4d218f52
        ) + (
            abundanceStart,
            success_flag,
        )
    elif return_array:
        return (
            physicsArray,
            chemicalAbunArray,
            ratesArray,
            heatArray,
            abundanceStart,
            success_flag,
        )
    else:
        return _format_output(n_out, abunds, success_flag)


def collapse(
    collapse,
    physics_output,
    param_dict=None,
    out_species=None,
    return_array=False,
    return_dataframe=False,
    return_rates=False,
    return_heating=False,
    starting_chemistry=None,
    timepoints=TIMEPOINTS,
):
    """Run collapse model from UCLCHEM based on Priestley et al 2018 AJ 156 51 (https://ui.adsabs.harvard.edu/abs/2018AJ....156...51P/abstract)

    Args:
        collapse (str): A string containing the collapse type, options are 'BE1.1', 'BE4', 'filament', or 'ambipolar'
        physics_output(str): Filename to store physics output, only relevant for 'filament' and 'ambipolar' collapses. If None, no physics output will be saved.
        param_dict (dict,optional): A dictionary of parameters where keys are any of the variables in defaultparameters.f90 and values are value for current run.
        out_species (list, optional): A list of species for which final abundance will be returned. If None, no abundances will be returned.. Defaults to None.
        return_array (bool, optional): A boolean on whether a np.array should be returned to a user, if both return_array and return_dataframe are false, this function will default to writing outputs to a file
        return_dataframe (bool, optional): A boolean on whether a pandas.DataFrame should be returned to a user, if both return_array and return_dataframe are false, this function will default to writing outputs to a file
        starting_chemistry (array, optional): np.array containing the starting chemical abundances needed by uclchem

    Returns:
        if return_array and return_dataframe are False:
            - A list where the first element is always an integer which is negative if the model failed to run and can be sent to `uclchem.utils.check_error()` to see more details. If the `out_species` parametere is provided, the remaining elements of this list will be the final abundances of the species in out_species.
        if return_array is True:
            - physicsArray (array): array containing the physical outputs for each written timestep
            - chemicalAbunArray (array): array containing the chemical abundances for each written timestep
            - abundanceStart (array): array containing the chemical abundances of the last timestep in the format uclchem needs in order to perform an additional run after the initial model
            - success_flag (integer): which is negative if the model failed to run and can be sent to `uclchem.utils.check_error()` to see more details.
        if return_dataframe is True:
            - physicsDF (pandas.DataFrame): DataFrame containing the physical outputs for each written timestep
            - chemicalDF (pandas.DataFrame): DataFrame containing the chemical abundances for each written timestep
            - abundanceStart (array): array containing the chemical abundances of the last timestep in the format uclchem needs in order to perform an additional run after the initial model
            - success_flag (integer): which is negative if the model failed to run and can be sent to `uclchem.utils.check_error()` to see more details.
    """
    collapse_dict = {"BE1.1": 1, "BE4": 2, "filament": 3, "ambipolar": 4}
    try:
        collapse = collapse_dict[collapse]
    except KeyError:
        raise ValueError(
            "collapse must be one of 'BE1.1', 'BE4', 'filament', or 'ambipolar'"
        )
    write_physics = physics_output is not None
    if not write_physics:
        physics_output = ""
    give_start_abund = starting_chemistry is not None

    n_out, param_dict, out_species = _reform_inputs(param_dict, out_species)
    if "points" not in param_dict:
        param_dict["points"] = 1
<<<<<<< HEAD
    if return_array or return_dataframe:
        _return_array_checks(param_dict)
    array_specs = _get_standard_array_specs(
        return_rates=return_rates, return_heating=return_heating
    )
    arrays = _create_arrays(param_dict, array_specs, timepoints)
    physicsArray = arrays["physicsarray"]
    chemicalAbunArray = arrays["chemicalabunarray"]
    ratesArray = arrays.get("ratesarray")
    heatArray = arrays.get("heatarray")
    _, _, _, _, abunds, specname, success_flag = wrap.collapse(
        collapsein=collapse,
        collapsefilein=physics_output,
        writeout=write_physics,
=======
    pre_flight_checklist(
        return_array,
        return_dataframe,
        return_rates,
        # return_heating,
        starting_chemistry,
        param_dict,
    )
    physicsArray, chemicalAbunArray = _create_fortranarray(
        param_dict, len(PHYSICAL_PARAMETERS), timepoints=timepoints
    )
    ratesArray = _create_ratesarray(
        param_dict["points"], n_reactions, timepoints=timepoints
    )
    _, _, _, abunds, specname, success_flag = wrap.collapse(
        collapseIn=collapse,
        collapseFileIn=physics_output,
        writeOut=write_physics,
>>>>>>> 4d218f52
        dictionary=param_dict,
        outspeciesin=out_species,
        returnarray=return_array or return_dataframe,
        returnrates=return_rates,
        givestartabund=give_start_abund,
        timepoints=timepoints,
        gridpoints=param_dict["points"],
        physicsarray=physicsArray,
        chemicalabunarray=chemicalAbunArray,
        ratesarray=ratesArray,
        heatarray=heatArray,
        abundancestart=starting_chemistry,
    )
    # Overwrite the ratesArray with None if its not used:
    if not return_rates or not (return_array or return_dataframe):
        ratesArray = None
    # Overwrite the heatArray with None if its not used:
    if not return_heating or not (return_array or return_dataframe):
        heatArray = None
    if return_array or return_dataframe:
<<<<<<< HEAD
        (
            physicsArray,
            chemicalAbunArray,
            specname,
            ratesArray,
            heatArray,
            abundanceStart,
        ) = _array_clean(
            physicsArray, chemicalAbunArray, specname, ratesArray, heatArray
=======
        physicsArray, chemicalAbunArray, specname, ratesArray, abundanceStart = (
            _array_clean(physicsArray, chemicalAbunArray, specname, ratesArray)
>>>>>>> 4d218f52
        )
    if return_dataframe:
        return outputArrays_to_DataFrame(
            physicsArray,
            chemicalAbunArray,
            specname,
            ratesArray,
<<<<<<< HEAD
            heatArray,
=======
>>>>>>> 4d218f52
        ) + (
            abundanceStart,
            success_flag,
        )
    elif return_array:
        return (
            physicsArray,
            chemicalAbunArray,
            ratesArray,
            heatArray,
            abundanceStart,
            success_flag,
        )
    else:
        return _format_output(n_out, abunds, success_flag)


def hot_core(
    temp_indx,
    max_temperature,
    param_dict=None,
    out_species=None,
    return_array=False,
    return_dataframe=False,
    return_rates=False,
    return_heating=False,
    starting_chemistry=None,
    timepoints=TIMEPOINTS,
):
    """Run hot core model from UCLCHEM, based on Viti et al. 2004 and Collings et al. 2004

    Args:
        temp_indx (int): Used to select the mass of hot core. 1=1Msun,2=5, 3=10, 4=15, 5=25,6=60]
        max_temperature (float): Value at which gas temperature will stop increasing.
        param_dict (dict,optional): A dictionary of parameters where keys are any of the variables in defaultparameters.f90 and values are value for current run.
        out_species (list, optional): A list of species for which final abundance will be returned. If None, no abundances will be returned.. Defaults to None.
        return_array (bool, optional): A boolean on whether a np.array should be returned to a user, if both return_array and return_dataframe are false, this function will default to writing outputs to a file
        return_dataframe (bool, optional): A boolean on whether a pandas.DataFrame should be returned to a user, if both return_array and return_dataframe are false, this function will default to writing outputs to a file
        starting_chemistry (array, optional): np.array containing the starting chemical abundances needed by uclchem

    Returns:
        if return_array and return_dataframe are False:
            - A list where the first element is always an integer which is negative if the model failed to run and can be sent to `uclchem.utils.check_error()` to see more details. If the `out_species` parametere is provided, the remaining elements of this list will be the final abundances of the species in out_species.
        if return_array is True:
            - physicsArray (array): array containing the physical outputs for each written timestep
            - chemicalAbunArray (array): array containing the chemical abundances for each written timestep
            - abundanceStart (array): array containing the chemical abundances of the last timestep in the format uclchem needs in order to perform an additional run after the initial model
            - success_flag (integer): which is negative if the model failed to run and can be sent to `uclchem.utils.check_error()` to see more details.
        if return_dataframe is True:
            - physicsDF (pandas.DataFrame): DataFrame containing the physical outputs for each written timestep
            - chemicalDF (pandas.DataFrame): DataFrame containing the chemical abundances for each written timestep
            - abundanceStart (array): array containing the chemical abundances of the last timestep in the format uclchem needs in order to perform an additional run after the initial model
            - success_flag (integer): which is negative if the model failed to run and can be sent to `uclchem.utils.check_error()` to see more details.
    """
    n_out, param_dict, out_species = _reform_inputs(param_dict, out_species)
    if "points" not in param_dict:
        param_dict["points"] = 1
<<<<<<< HEAD
    if return_array or return_dataframe:
        # Check to make sure no output files are specified, if so, halt the execution.
        _return_array_checks(param_dict)

    # Create all arrays using the generalized approach
    array_specs = _get_standard_array_specs(
        return_rates=return_rates, return_heating=return_heating
    )
    arrays = _create_arrays(param_dict, array_specs, timepoints)
    physicsArray = arrays["physicsarray"]
    chemicalAbunArray = arrays["chemicalabunarray"]
    ratesArray = arrays.get("ratesarray")
    heatArray = arrays.get("heatarray")
=======
    pre_flight_checklist(
        return_array,
        return_dataframe,
        return_rates,
        # return_heating,
        starting_chemistry,
        param_dict,
    )
    physicsArray, chemicalAbunArray = _create_fortranarray(
        param_dict, len(PHYSICAL_PARAMETERS), timepoints=timepoints
    )
    ratesArray = _create_ratesarray(
        param_dict["points"], n_reactions, timepoints=timepoints
    )
>>>>>>> 4d218f52
    give_start_abund = starting_chemistry is not None
    _, _, _, _, abunds, specname, success_flag = wrap.hot_core(
        temp_indx=temp_indx,
        max_temp=max_temperature,
        dictionary=param_dict,
        outspeciesin=out_species,
        returnarray=return_array or return_dataframe,
        returnrates=return_rates,
        givestartabund=give_start_abund,
        timepoints=timepoints,
        gridpoints=param_dict["points"],
        physicsarray=physicsArray,
        ratesarray=ratesArray,
        chemicalabunarray=chemicalAbunArray,
        heatarray=heatArray,
        abundancestart=starting_chemistry,
    )
    # Overwrite the ratesArray with None if its not used:
    if not return_rates or not (return_array or return_dataframe):
        ratesArray = None
    # Overwrite the heatArray with None if its not used:
    if not return_heating or not (return_array or return_dataframe):
        heatArray = None
    if return_array or return_dataframe:
<<<<<<< HEAD
        (
            physicsArray,
            chemicalAbunArray,
            specname,
            ratesArray,
            heatArray,
            abundanceStart,
        ) = _array_clean(
            physicsArray, chemicalAbunArray, specname, ratesArray, heatArray
=======
        physicsArray, chemicalAbunArray, specname, ratesArray, abundanceStart = (
            _array_clean(physicsArray, chemicalAbunArray, specname, ratesArray)
>>>>>>> 4d218f52
        )
    if return_dataframe:
        return outputArrays_to_DataFrame(
            physicsArray,
            chemicalAbunArray,
            specname,
            ratesArray,
<<<<<<< HEAD
            heatArray,
=======
>>>>>>> 4d218f52
        ) + (
            abundanceStart,
            success_flag,
        )
    elif return_array:
        return (
            physicsArray,
            chemicalAbunArray,
            ratesArray,
            heatArray,
            abundanceStart,
            success_flag,
        )
    else:
        return _format_output(n_out, abunds, success_flag)


def cshock(
    shock_vel,
    timestep_factor=0.01,
    minimum_temperature=0.0,
    param_dict=None,
    out_species=None,
    return_array=False,
    return_dataframe=False,
    return_rates=False,
    return_heating=False,
    starting_chemistry=None,
    timepoints=TIMEPOINTS,
):
    """Run C-type shock model from UCLCHEM

    Args:
        shock_vel (float): Velocity of the shock in km/s
        timestep_factor (float, optional): Whilst the time is less than 2 times the dissipation time of shock, timestep is timestep_factor*dissipation time. Essentially controls
        how well resolved the shock is in your model. Defaults to 0.01.
        minimum_temperature (float, optional): Minimum post-shock temperature. Defaults to 0.0 (no minimum). The shocked gas typically cools to `initialTemp` if this is not set.
        param_dict (dict,optional): A dictionary of parameters where keys are any of the variables in defaultparameters.f90 and values are value for current run.
        out_species (list, optional): A list of species for which final abundance will be returned. If None, no abundances will be returned.. Defaults to None.
        return_array (bool, optional): A boolean on whether a np.array should be returned to a user, if both return_array and return_dataframe are false, this function will default to writing outputs to a file
        return_dataframe (bool, optional): A boolean on whether a pandas.DataFrame should be returned to a user, if both return_array and return_dataframe are false, this function will default to writing outputs to a file
        starting_chemistry (array, optional): np.array containing the starting chemical abundances needed by uclchem

    Returns:
        if return_array and return_dataframe are False:
            - A list where the first element is always an integer which is negative if the model failed to run and can be sent to `uclchem.utils.check_error()` to see more details. If the model succeeded, the second element is the dissipation time and further elements are the abundances of all species in `out_species`.
        if return_array is True:
            - physicsArray (array): array containing the physical outputs for each written timestep
            - chemicalAbunArray (array): array containing the chemical abundances for each written timestep
            - disspation_time (float): dissipation time in years
            - abundanceStart (array): array containing the chemical abundances of the last timestep in the format uclchem needs in order to perform an additional run after the initial model
            - success_flag (integer): which is negative if the model failed to run and can be sent to `uclchem.utils.check_error()` to see more details.
        if return_dataframe is True:
            - physicsDF (pandas.DataFrame): DataFrame containing the physical outputs for each written timestep
            - chemicalDF (pandas.DataFrame): DataFrame containing the chemical abundances for each written timestep
            - disspation_time (float): dissipation time in years
            - abundanceStart (array): array containing the chemical abundances of the last timestep in the format uclchem needs in order to perform an additional run after the initial model
            - success_flag (integer): which is negative if the model failed to run and can be sent to `uclchem.utils.check_error()` to see more details.
    """
    n_out, param_dict, out_species = _reform_inputs(param_dict, out_species)
    if "points" not in param_dict:
        param_dict["points"] = 1
<<<<<<< HEAD
    if return_array or return_dataframe:
        _return_array_checks(param_dict)

    # Create all arrays using the generalized approach
    array_specs = _get_standard_array_specs(
        return_rates=return_rates, return_heating=return_heating
    )
    arrays = _create_arrays(param_dict, array_specs, timepoints)
    physicsArray = arrays["physicsarray"]
    chemicalAbunArray = arrays["chemicalabunarray"]
    ratesArray = arrays.get("ratesarray")
    heatArray = arrays.get("heatarray")
=======
    pre_flight_checklist(
        return_array,
        return_dataframe,
        return_rates,
        # return_heating,
        starting_chemistry,
        param_dict,
    )
    physicsArray, chemicalAbunArray = _create_fortranarray(
        param_dict, N_PHYSICAL_PARAMETERS, timepoints=timepoints
    )
    ratesArray = _create_ratesarray(
        param_dict["points"], n_reactions, timepoints=timepoints
    )
>>>>>>> 4d218f52
    give_start_abund = starting_chemistry is not None
    _, _, _, _, abunds, disspation_time, specname, success_flag = wrap.cshock(
        shock_vel=shock_vel,
        timestep_factor=timestep_factor,
        minimum_temperature=minimum_temperature,
        dictionary=param_dict,
        outspeciesin=out_species,
        returnarray=return_array or return_dataframe,
        returnrates=return_rates,
        givestartabund=give_start_abund,
        timepoints=timepoints,
        gridpoints=param_dict["points"],
        physicsarray=physicsArray,
        ratesarray=ratesArray,
        chemicalabunarray=chemicalAbunArray,
        heatarray=heatArray,
        abundancestart=starting_chemistry,
    )
    # Overwrite the ratesArray with None if its not used:
    if not return_rates:
        ratesArray = None
    # Overwrite the heatArray with None if its not used:
    if not return_heating or not (return_array or return_dataframe):
        heatArray = None
    if success_flag < 0:
        disspation_time = None
        abunds = []
    else:
        abunds = list(abunds[:n_out])
    # Overwrite the ratesArray with None if its not used:
    if not return_rates or not (return_array or return_dataframe):
        ratesArray = None
    if return_array or return_dataframe:
<<<<<<< HEAD
        (
            physicsArray,
            chemicalAbunArray,
            specname,
            ratesArray,
            heatArray,
            abundanceStart,
        ) = _array_clean(
            physicsArray, chemicalAbunArray, specname, ratesArray, heatArray
=======
        physicsArray, chemicalAbunArray, specname, ratesArray, abundanceStart = (
            _array_clean(physicsArray, chemicalAbunArray, specname, ratesArray)
>>>>>>> 4d218f52
        )
    if return_dataframe:
        return outputArrays_to_DataFrame(
            physicsArray,
            chemicalAbunArray,
            specname,
            ratesArray,
<<<<<<< HEAD
            heatArray,
=======
>>>>>>> 4d218f52
        ) + (
            disspation_time,
            abundanceStart,
            success_flag,
        )
    elif return_array:
        return (
            physicsArray,
            chemicalAbunArray,
            ratesArray,
            heatArray,
            disspation_time,
            abundanceStart,
            success_flag,
        )
    else:
        if success_flag < 0:
            disspation_time = None
            abunds = []
        else:
            abunds = list(abunds[:n_out])
        (
            physicsArray,
            chemicalAbunArray,
            specname,
            ratesArray,
            heatArray,
            abundanceStart,
        ) = [success_flag, disspation_time] + abunds
        return (
            physicsArray,
            chemicalAbunArray,
            specname,
            ratesArray,
            heatArray,
            abundanceStart,
        )


def jshock(
    shock_vel,
    param_dict=None,
    out_species=None,
    return_array=False,
    return_dataframe=False,
    return_rates=False,
    return_heating=False,
    starting_chemistry=None,
    timepoints=TIMEPOINTS,
):
    """Run J-type shock model from UCLCHEM

    Args:
        shock_vel (float): Velocity of the shock
        param_dict (dict,optional): A dictionary of parameters where keys are any of the variables in defaultparameters.f90 and values are value for current run.
        out_species (list, optional): A list of species for which final abundance will be returned. If None, no abundances will be returned.. Defaults to None.
        return_array (bool, optional): A boolean on whether a np.array should be returned to a user, if both return_array and return_dataframe are false, this function will default to writing outputs to a file
        return_dataframe (bool, optional): A boolean on whether a pandas.DataFrame should be returned to a user, if both return_array and return_dataframe are false, this function will default to writing outputs to a file
        starting_chemistry (array, optional): np.array containing the starting chemical abundances needed by uclchem

    Returns:if return_array and return_dataframe are False:
            - A list where the first element is always an integer which is negative if the model failed to run and can be sent to `uclchem.utils.check_error()` to see more details. If the model succeeded, the second element is the dissipation time and further elements are the abundances of all species in `out_species`.
        if return_array is True:
            - physicsArray (array): array containing the physical outputs for each written timestep
            - chemicalAbunArray (array): array containing the chemical abundances for each written timestep
            - abundanceStart (array): array containing the chemical abundances of the last timestep in the format uclchem needs in order to perform an additional run after the initial model
            - success_flag (integer): which is negative if the model failed to run and can be sent to `uclchem.utils.check_error()` to see more details.
        if return_dataframe is True:
            - physicsDF (pandas.DataFrame): DataFrame containing the physical outputs for each written timestep
            - chemicalDF (pandas.DataFrame): DataFrame containing the chemical abundances for each written timestep
            - abundanceStart (array): array containing the chemical abundances of the last timestep in the format uclchem needs in order to perform an additional run after the initial model
            - success_flag (integer): which is negative if the model failed to run and can be sent to `uclchem.utils.check_error()` to see more details.

    """
    if "points" not in param_dict:
        param_dict["points"] = 1
    n_out, param_dict, out_species = _reform_inputs(param_dict, out_species)
<<<<<<< HEAD
    if return_array or return_dataframe:
        _return_array_checks(param_dict)

    # Create all arrays using the generalized approach
    array_specs = _get_standard_array_specs(
        return_rates=return_rates, return_heating=return_heating
=======
    pre_flight_checklist(
        return_array,
        return_dataframe,
        return_rates,
        # return_heating,
        starting_chemistry,
        param_dict,
    )
    physicsArray, chemicalAbunArray = _create_fortranarray(
        param_dict, N_PHYSICAL_PARAMETERS, timepoints=timepoints
>>>>>>> 4d218f52
    )
    arrays = _create_arrays(param_dict, array_specs, timepoints)
    physicsArray = arrays["physicsarray"]
    chemicalAbunArray = arrays["chemicalabunarray"]
    ratesArray = arrays.get("ratesarray")
    heatArray = arrays.get("heatarray")
    give_start_abund = starting_chemistry is not None
<<<<<<< HEAD
=======
    ratesArray = _create_ratesarray(
        param_dict["points"], n_reactions, timepoints=timepoints
    )
>>>>>>> 4d218f52

    _, _, _, _, abunds, specname, success_flag = wrap.jshock(
        shock_vel=shock_vel,
        dictionary=param_dict,
        outspeciesin=out_species,
        returnarray=return_array or return_dataframe,
        returnrates=return_rates,
        givestartabund=give_start_abund,
        timepoints=timepoints,
        gridpoints=param_dict["points"],
        physicsarray=physicsArray,
        chemicalabunarray=chemicalAbunArray,
        ratesarray=ratesArray,
        heatarray=heatArray,
        abundancestart=starting_chemistry,
    )
    # Overwrite the ratesArray with None if its not used:
    if not return_rates or not (return_array or return_dataframe):
        ratesArray = None
    # Overwrite the heatArray with None if its not used:
    if not return_heating or not (return_array or return_dataframe):
        heatArray = None
    if return_array or return_dataframe:
<<<<<<< HEAD
        (
            physicsArray,
            chemicalAbunArray,
            specname,
            ratesArray,
            heatArray,
            abundanceStart,
        ) = _array_clean(
            physicsArray, chemicalAbunArray, specname, ratesArray, heatArray
=======
        physicsArray, chemicalAbunArray, specname, ratesArray, abundanceStart = (
            _array_clean(
                physicsArray,
                chemicalAbunArray,
                specname,
                ratesArray,
            )
>>>>>>> 4d218f52
        )
    if return_dataframe:
        return outputArrays_to_DataFrame(
            physicsArray,
            chemicalAbunArray,
            specname,
            ratesArray,
<<<<<<< HEAD
            heatArray,
=======
>>>>>>> 4d218f52
        ) + (
            abundanceStart,
            success_flag,
        )
    elif return_array:
        return (
            physicsArray,
            chemicalAbunArray,
            ratesArray,
            heatArray,
            abundanceStart,
            success_flag,
        )
    else:
        return _format_output(n_out, abunds, success_flag)


def postprocess(
    param_dict=None,
    out_species=None,
    return_array=False,
    return_dataframe=False,
    return_rates=False,
    return_heating=False,
    starting_chemistry=None,
    time_array=None,
    density_array=None,
    gas_temperature_array=None,
    dust_temperature_array=None,
    zeta_array=None,
    radfield_array=None,
    coldens_H_array=None,
    coldens_H2_array=None,
    coldens_CO_array=None,
    coldens_C_array=None,
):
    """Run cloud model from UCLCHEM

    Args:
        param_dict (dict,optional): A dictionary of parameters where keys are any of the variables in defaultparameters.f90 and values are value for current run.
        out_species (list, optional): A list of species for which final abundance will be returned. If None, no abundances will be returned.. Defaults to None.
        return_array (bool, optional): A boolean on whether a np.array should be returned to a user, if both return_array and return_dataframe are false, this function will default to writing outputs to a file
        return_dataframe (bool, optional): A boolean on whether a pandas.DataFrame should be returned to a user, if both return_array and return_dataframe are false, this function will default to writing outputs to a file
        starting_chemistry (array, optional): np.array containing the starting chemical abundances needed by uclchem
    Returns:
        if return_array and return_dataframe are False:
            - A list where the first element is always an integer which is negative if the model failed to run and can be sent to `uclchem.utils.check_error()` to see more details. If the `out_species` parametere is provided, the remaining elements of this list will be the final abundances of the species in out_species.
        if return_array is True:
            - physicsArray (array): array containing the physical outputs for each written timestep
            - chemicalAbunArray (array): array containing the chemical abundances for each written timestep
            - abundanceStart (array): array containing the chemical abundances of the last timestep in the format uclchem needs in order to perform an additional run after the initial model
            - success_flag (integer): which is negative if the model failed to run and can be sent to `uclchem.utils.check_error()` to see more details.
        if return_dataframe is True:
            - physicsDF (pandas.DataFrame): DataFrame containing the physical outputs for each written timestep
            - chemicalDF (pandas.DataFrame): DataFrame containing the chemical abundances for each written timestep
            - abundanceStart (array): array containing the chemical abundances of the last timestep in the format uclchem needs in order to perform an additional run after the initial model
            - success_flag (integer): which is negative if the model failed to run and can be sent to `uclchem.utils.check_error()` to see more details.
    """
    # Assure that every array is cast to a fortran array
    postprocess_arrays = dict(
        timegrid=time_array,
        densgrid=density_array,
        gastempgrid=gas_temperature_array,
        dusttempgrid=dust_temperature_array,
        radfieldgrid=radfield_array,
        zetagrid=zeta_array,
        nhgrid=coldens_H_array,
        nh2grid=coldens_H2_array,
        ncogrid=coldens_CO_array,
        ncgrid=coldens_C_array,
    )
    for key, array in postprocess_arrays.items():
        if array is not None:
            # Convert single values into arrays that can be used
            if isinstance(array, float):
                array = np.ones(shape=time_array.shape) * array
            # Assure lengths are correct
            assert len(array) == len(time_array), "All arrays must be the same length"
            # Ensure Fortran memory
            array = np.asfortranarray(array, dtype=np.float64)
            postprocess_arrays[key] = array
    give_start_abund = starting_chemistry is not None

    if not give_start_abund:
        starting_chemistry = np.zeros(
            shape=(n_species),
            dtype=np.float64,
            order="F",
        )
    n_out, param_dict, out_species = _reform_inputs(param_dict, out_species)
    if "points" not in param_dict:
        param_dict["points"] = 1
    # Check to make sure no output files are specified, if so, halt the execution.
<<<<<<< HEAD
    if return_array or return_dataframe:
        _return_array_checks(param_dict)

    # Create all arrays using the generalized approach
    array_specs = _get_standard_array_specs(
        return_rates=return_rates, return_heating=return_heating
    )
    arrays = _create_arrays(param_dict, array_specs, len(time_array))
    physicsArray = arrays["physicsarray"]
    chemicalAbunArray = arrays["chemicalabunarray"]
    ratesArray = arrays.get("ratesarray")
    heatArray = arrays.get("heatarray")
    _, _, _, _, abunds, specname, success_flag = wrap.postprocess(
=======
    pre_flight_checklist(
        return_array,
        return_dataframe,
        return_rates,
        # return_heating,
        starting_chemistry,
        param_dict,
    )
    physicsArray, chemicalAbunArray = _create_fortranarray(
        param_dict, N_PHYSICAL_PARAMETERS, timepoints=len(time_array)
    )
    ratesArray = _create_ratesarray(
        param_dict["points"], n_reactions, timepoints=len(time_array)
    )
    _, _, _, abunds, specname, success_flag = wrap.postprocess(
>>>>>>> 4d218f52
        dictionary=param_dict,
        outspeciesin=out_species,
        timepoints=len(time_array),
        gridpoints=param_dict["points"],
        returnarray=return_array or return_dataframe,
        returnrates=return_rates,
        givestartabund=give_start_abund,
        physicsarray=physicsArray,
        chemicalabunarray=chemicalAbunArray,
        ratesarray=ratesArray,
        heatarray=heatArray,
        abundancestart=starting_chemistry,
        usecoldens=coldens_H_array is not None,
        **postprocess_arrays,
    )
    if not return_rates or not (return_array or return_dataframe):
        ratesArray = None
    # Overwrite the heatArray with None if its not used:
    if not return_heating or not (return_array or return_dataframe):
        heatArray = None
    if return_array or return_dataframe:
        (
            physicsArray,
            chemicalAbunArray,
            specname,
            ratesArray,
            heatArray,
            abundanceStart,
        ) = _array_clean(
            physicsArray, chemicalAbunArray, specname, ratesArray, heatArray
        )
    if return_dataframe:
        return outputArrays_to_DataFrame(
            physicsArray,
            chemicalAbunArray,
            specname,
            ratesArray,
<<<<<<< HEAD
            heatArray,
=======
>>>>>>> 4d218f52
        ) + (
            abundanceStart,
            success_flag,
        )
    elif return_array:
        return (
            physicsArray,
            chemicalAbunArray,
            ratesArray,
            heatArray,
            abundanceStart,
            success_flag,
        )
    else:
        return _format_output(n_out, abunds, success_flag)<|MERGE_RESOLUTION|>--- conflicted
+++ resolved
@@ -235,15 +235,11 @@
 
 
 def _array_clean(
-<<<<<<< HEAD
     physicalParameterArray,
     chemicalAbundanceArray,
     specname,
     ratesArray=None,
     heatArray=None,
-=======
-    physicalParameterArray, chemicalAbundanceArray, specname, ratesArray=None
->>>>>>> 4d218f52
 ):
     """Clean the array
 
@@ -278,14 +274,7 @@
 
 
 def outputArrays_to_DataFrame(
-<<<<<<< HEAD
     physicalParameterArray, chemicalAbundanceArray, specname, ratesArray, heatArray=None
-=======
-    physicalParameterArray,
-    chemicalAbundanceArray,
-    specname,
-    ratesArray,
->>>>>>> 4d218f52
 ):
     """Convert the output arrays to a pandas dataframe
 
@@ -385,21 +374,6 @@
     if "points" not in param_dict:
         param_dict["points"] = 1
     # Check to make sure no output files are specified, if so, halt the execution.
-<<<<<<< HEAD
-    if return_array or return_dataframe:
-        _return_array_checks(param_dict)
-
-    # Create all arrays using the generalized approach
-    array_specs = _get_standard_array_specs(
-        return_rates=return_rates, return_heating=return_heating
-    )
-    arrays = _create_arrays(param_dict, array_specs, timepoints)
-    physicsArray = arrays["physicsarray"]
-    chemicalAbunArray = arrays["chemicalabunarray"]
-    ratesArray = arrays.get("ratesarray")
-    heatArray = arrays.get("heatarray")
-    _, _, _, _, abunds, specname, success_flag = wrap.cloud(
-=======
     pre_flight_checklist(
         return_array,
         return_dataframe,
@@ -408,14 +382,17 @@
         starting_chemistry,
         param_dict,
     )
-    physicsArray, chemicalAbunArray = _create_fortranarray(
-        param_dict, N_PHYSICAL_PARAMETERS, timepoints=timepoints
-    )
-    ratesArray = _create_ratesarray(
-        param_dict["points"], n_reactions, timepoints=timepoints
-    )
-    _, _, _, abunds, specname, success_flag = wrap.cloud(
->>>>>>> 4d218f52
+
+    # Create all arrays using the generalized approach
+    array_specs = _get_standard_array_specs(
+        return_rates=return_rates, return_heating=return_heating
+    )
+    arrays = _create_arrays(param_dict, array_specs, timepoints)
+    physicsArray = arrays["physicsarray"]
+    chemicalAbunArray = arrays["chemicalabunarray"]
+    ratesArray = arrays.get("ratesarray")
+    heatArray = arrays.get("heatarray")
+    _, _, _, _, abunds, specname, success_flag = wrap.cloud(
         dictionary=param_dict,
         outspeciesin=out_species,
         timepoints=timepoints,
@@ -436,7 +413,6 @@
     if not return_heating or not (return_array or return_dataframe):
         heatArray = None
     if return_array or return_dataframe:
-<<<<<<< HEAD
         (
             physicsArray,
             chemicalAbunArray,
@@ -446,10 +422,6 @@
             abundanceStart,
         ) = _array_clean(
             physicsArray, chemicalAbunArray, specname, ratesArray, heatArray
-=======
-        physicsArray, chemicalAbunArray, specname, ratesArray, abundanceStart = (
-            _array_clean(physicsArray, chemicalAbunArray, specname, ratesArray)
->>>>>>> 4d218f52
         )
     if return_dataframe:
         return outputArrays_to_DataFrame(
@@ -457,10 +429,7 @@
             chemicalAbunArray,
             specname,
             ratesArray,
-<<<<<<< HEAD
-            heatArray,
-=======
->>>>>>> 4d218f52
+            heatArray,
         ) + (
             abundanceStart,
             success_flag,
@@ -530,9 +499,14 @@
     n_out, param_dict, out_species = _reform_inputs(param_dict, out_species)
     if "points" not in param_dict:
         param_dict["points"] = 1
-<<<<<<< HEAD
-    if return_array or return_dataframe:
-        _return_array_checks(param_dict)
+    pre_flight_checklist(
+        return_array,
+        return_dataframe,
+        return_rates,
+        # return_heating,
+        starting_chemistry,
+        param_dict,
+    )
     array_specs = _get_standard_array_specs(
         return_rates=return_rates, return_heating=return_heating
     )
@@ -545,26 +519,6 @@
         collapsein=collapse,
         collapsefilein=physics_output,
         writeout=write_physics,
-=======
-    pre_flight_checklist(
-        return_array,
-        return_dataframe,
-        return_rates,
-        # return_heating,
-        starting_chemistry,
-        param_dict,
-    )
-    physicsArray, chemicalAbunArray = _create_fortranarray(
-        param_dict, len(PHYSICAL_PARAMETERS), timepoints=timepoints
-    )
-    ratesArray = _create_ratesarray(
-        param_dict["points"], n_reactions, timepoints=timepoints
-    )
-    _, _, _, abunds, specname, success_flag = wrap.collapse(
-        collapseIn=collapse,
-        collapseFileIn=physics_output,
-        writeOut=write_physics,
->>>>>>> 4d218f52
         dictionary=param_dict,
         outspeciesin=out_species,
         returnarray=return_array or return_dataframe,
@@ -585,7 +539,6 @@
     if not return_heating or not (return_array or return_dataframe):
         heatArray = None
     if return_array or return_dataframe:
-<<<<<<< HEAD
         (
             physicsArray,
             chemicalAbunArray,
@@ -595,10 +548,6 @@
             abundanceStart,
         ) = _array_clean(
             physicsArray, chemicalAbunArray, specname, ratesArray, heatArray
-=======
-        physicsArray, chemicalAbunArray, specname, ratesArray, abundanceStart = (
-            _array_clean(physicsArray, chemicalAbunArray, specname, ratesArray)
->>>>>>> 4d218f52
         )
     if return_dataframe:
         return outputArrays_to_DataFrame(
@@ -606,10 +555,7 @@
             chemicalAbunArray,
             specname,
             ratesArray,
-<<<<<<< HEAD
-            heatArray,
-=======
->>>>>>> 4d218f52
+            heatArray,
         ) + (
             abundanceStart,
             success_flag,
@@ -667,21 +613,6 @@
     n_out, param_dict, out_species = _reform_inputs(param_dict, out_species)
     if "points" not in param_dict:
         param_dict["points"] = 1
-<<<<<<< HEAD
-    if return_array or return_dataframe:
-        # Check to make sure no output files are specified, if so, halt the execution.
-        _return_array_checks(param_dict)
-
-    # Create all arrays using the generalized approach
-    array_specs = _get_standard_array_specs(
-        return_rates=return_rates, return_heating=return_heating
-    )
-    arrays = _create_arrays(param_dict, array_specs, timepoints)
-    physicsArray = arrays["physicsarray"]
-    chemicalAbunArray = arrays["chemicalabunarray"]
-    ratesArray = arrays.get("ratesarray")
-    heatArray = arrays.get("heatarray")
-=======
     pre_flight_checklist(
         return_array,
         return_dataframe,
@@ -690,13 +621,16 @@
         starting_chemistry,
         param_dict,
     )
-    physicsArray, chemicalAbunArray = _create_fortranarray(
-        param_dict, len(PHYSICAL_PARAMETERS), timepoints=timepoints
-    )
-    ratesArray = _create_ratesarray(
-        param_dict["points"], n_reactions, timepoints=timepoints
-    )
->>>>>>> 4d218f52
+
+    # Create all arrays using the generalized approach
+    array_specs = _get_standard_array_specs(
+        return_rates=return_rates, return_heating=return_heating
+    )
+    arrays = _create_arrays(param_dict, array_specs, timepoints)
+    physicsArray = arrays["physicsarray"]
+    chemicalAbunArray = arrays["chemicalabunarray"]
+    ratesArray = arrays.get("ratesarray")
+    heatArray = arrays.get("heatarray")
     give_start_abund = starting_chemistry is not None
     _, _, _, _, abunds, specname, success_flag = wrap.hot_core(
         temp_indx=temp_indx,
@@ -721,7 +655,6 @@
     if not return_heating or not (return_array or return_dataframe):
         heatArray = None
     if return_array or return_dataframe:
-<<<<<<< HEAD
         (
             physicsArray,
             chemicalAbunArray,
@@ -731,10 +664,6 @@
             abundanceStart,
         ) = _array_clean(
             physicsArray, chemicalAbunArray, specname, ratesArray, heatArray
-=======
-        physicsArray, chemicalAbunArray, specname, ratesArray, abundanceStart = (
-            _array_clean(physicsArray, chemicalAbunArray, specname, ratesArray)
->>>>>>> 4d218f52
         )
     if return_dataframe:
         return outputArrays_to_DataFrame(
@@ -742,10 +671,7 @@
             chemicalAbunArray,
             specname,
             ratesArray,
-<<<<<<< HEAD
-            heatArray,
-=======
->>>>>>> 4d218f52
+            heatArray,
         ) + (
             abundanceStart,
             success_flag,
@@ -808,20 +734,6 @@
     n_out, param_dict, out_species = _reform_inputs(param_dict, out_species)
     if "points" not in param_dict:
         param_dict["points"] = 1
-<<<<<<< HEAD
-    if return_array or return_dataframe:
-        _return_array_checks(param_dict)
-
-    # Create all arrays using the generalized approach
-    array_specs = _get_standard_array_specs(
-        return_rates=return_rates, return_heating=return_heating
-    )
-    arrays = _create_arrays(param_dict, array_specs, timepoints)
-    physicsArray = arrays["physicsarray"]
-    chemicalAbunArray = arrays["chemicalabunarray"]
-    ratesArray = arrays.get("ratesarray")
-    heatArray = arrays.get("heatarray")
-=======
     pre_flight_checklist(
         return_array,
         return_dataframe,
@@ -830,13 +742,16 @@
         starting_chemistry,
         param_dict,
     )
-    physicsArray, chemicalAbunArray = _create_fortranarray(
-        param_dict, N_PHYSICAL_PARAMETERS, timepoints=timepoints
-    )
-    ratesArray = _create_ratesarray(
-        param_dict["points"], n_reactions, timepoints=timepoints
-    )
->>>>>>> 4d218f52
+
+    # Create all arrays using the generalized approach
+    array_specs = _get_standard_array_specs(
+        return_rates=return_rates, return_heating=return_heating
+    )
+    arrays = _create_arrays(param_dict, array_specs, timepoints)
+    physicsArray = arrays["physicsarray"]
+    chemicalAbunArray = arrays["chemicalabunarray"]
+    ratesArray = arrays.get("ratesarray")
+    heatArray = arrays.get("heatarray")
     give_start_abund = starting_chemistry is not None
     _, _, _, _, abunds, disspation_time, specname, success_flag = wrap.cshock(
         shock_vel=shock_vel,
@@ -870,7 +785,6 @@
     if not return_rates or not (return_array or return_dataframe):
         ratesArray = None
     if return_array or return_dataframe:
-<<<<<<< HEAD
         (
             physicsArray,
             chemicalAbunArray,
@@ -880,10 +794,6 @@
             abundanceStart,
         ) = _array_clean(
             physicsArray, chemicalAbunArray, specname, ratesArray, heatArray
-=======
-        physicsArray, chemicalAbunArray, specname, ratesArray, abundanceStart = (
-            _array_clean(physicsArray, chemicalAbunArray, specname, ratesArray)
->>>>>>> 4d218f52
         )
     if return_dataframe:
         return outputArrays_to_DataFrame(
@@ -891,10 +801,7 @@
             chemicalAbunArray,
             specname,
             ratesArray,
-<<<<<<< HEAD
-            heatArray,
-=======
->>>>>>> 4d218f52
+            heatArray,
         ) + (
             disspation_time,
             abundanceStart,
@@ -972,14 +879,6 @@
     if "points" not in param_dict:
         param_dict["points"] = 1
     n_out, param_dict, out_species = _reform_inputs(param_dict, out_species)
-<<<<<<< HEAD
-    if return_array or return_dataframe:
-        _return_array_checks(param_dict)
-
-    # Create all arrays using the generalized approach
-    array_specs = _get_standard_array_specs(
-        return_rates=return_rates, return_heating=return_heating
-=======
     pre_flight_checklist(
         return_array,
         return_dataframe,
@@ -988,9 +887,10 @@
         starting_chemistry,
         param_dict,
     )
-    physicsArray, chemicalAbunArray = _create_fortranarray(
-        param_dict, N_PHYSICAL_PARAMETERS, timepoints=timepoints
->>>>>>> 4d218f52
+
+    # Create all arrays using the generalized approach
+    array_specs = _get_standard_array_specs(
+        return_rates=return_rates, return_heating=return_heating
     )
     arrays = _create_arrays(param_dict, array_specs, timepoints)
     physicsArray = arrays["physicsarray"]
@@ -998,12 +898,6 @@
     ratesArray = arrays.get("ratesarray")
     heatArray = arrays.get("heatarray")
     give_start_abund = starting_chemistry is not None
-<<<<<<< HEAD
-=======
-    ratesArray = _create_ratesarray(
-        param_dict["points"], n_reactions, timepoints=timepoints
-    )
->>>>>>> 4d218f52
 
     _, _, _, _, abunds, specname, success_flag = wrap.jshock(
         shock_vel=shock_vel,
@@ -1027,7 +921,6 @@
     if not return_heating or not (return_array or return_dataframe):
         heatArray = None
     if return_array or return_dataframe:
-<<<<<<< HEAD
         (
             physicsArray,
             chemicalAbunArray,
@@ -1037,15 +930,6 @@
             abundanceStart,
         ) = _array_clean(
             physicsArray, chemicalAbunArray, specname, ratesArray, heatArray
-=======
-        physicsArray, chemicalAbunArray, specname, ratesArray, abundanceStart = (
-            _array_clean(
-                physicsArray,
-                chemicalAbunArray,
-                specname,
-                ratesArray,
-            )
->>>>>>> 4d218f52
         )
     if return_dataframe:
         return outputArrays_to_DataFrame(
@@ -1053,10 +937,7 @@
             chemicalAbunArray,
             specname,
             ratesArray,
-<<<<<<< HEAD
-            heatArray,
-=======
->>>>>>> 4d218f52
+            heatArray,
         ) + (
             abundanceStart,
             success_flag,
@@ -1150,21 +1031,6 @@
     if "points" not in param_dict:
         param_dict["points"] = 1
     # Check to make sure no output files are specified, if so, halt the execution.
-<<<<<<< HEAD
-    if return_array or return_dataframe:
-        _return_array_checks(param_dict)
-
-    # Create all arrays using the generalized approach
-    array_specs = _get_standard_array_specs(
-        return_rates=return_rates, return_heating=return_heating
-    )
-    arrays = _create_arrays(param_dict, array_specs, len(time_array))
-    physicsArray = arrays["physicsarray"]
-    chemicalAbunArray = arrays["chemicalabunarray"]
-    ratesArray = arrays.get("ratesarray")
-    heatArray = arrays.get("heatarray")
-    _, _, _, _, abunds, specname, success_flag = wrap.postprocess(
-=======
     pre_flight_checklist(
         return_array,
         return_dataframe,
@@ -1173,14 +1039,16 @@
         starting_chemistry,
         param_dict,
     )
-    physicsArray, chemicalAbunArray = _create_fortranarray(
-        param_dict, N_PHYSICAL_PARAMETERS, timepoints=len(time_array)
-    )
-    ratesArray = _create_ratesarray(
-        param_dict["points"], n_reactions, timepoints=len(time_array)
-    )
-    _, _, _, abunds, specname, success_flag = wrap.postprocess(
->>>>>>> 4d218f52
+    # Create all arrays using the generalized approach
+    array_specs = _get_standard_array_specs(
+        return_rates=return_rates, return_heating=return_heating
+    )
+    arrays = _create_arrays(param_dict, array_specs, len(time_array))
+    physicsArray = arrays["physicsarray"]
+    chemicalAbunArray = arrays["chemicalabunarray"]
+    ratesArray = arrays.get("ratesarray")
+    heatArray = arrays.get("heatarray")
+    _, _, _, _, abunds, specname, success_flag = wrap.postprocess(
         dictionary=param_dict,
         outspeciesin=out_species,
         timepoints=len(time_array),
@@ -1218,10 +1086,7 @@
             chemicalAbunArray,
             specname,
             ratesArray,
-<<<<<<< HEAD
-            heatArray,
-=======
->>>>>>> 4d218f52
+            heatArray,
         ) + (
             abundanceStart,
             success_flag,

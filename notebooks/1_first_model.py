<<<<<<< HEAD
'''
# Running Your First Models
=======
# ---
# jupyter:
#   jupytext:
#     formats: ipynb,py:light
#     text_representation:
#       extension: .py
#       format_name: light
#       format_version: '1.5'
#       jupytext_version: 1.17.2
#   kernelspec:
#     display_name: Python 3
#     language: python
#     name: python3
# ---

# # Running Your First Models with Objects
#
# In this notebook, we demonstrate the basic use of UCLCHEM's python module by running a simple model and then using the analysis functions to examine the output. Otherwise, it is identical to notebook 3.
>>>>>>> a51e94d3

In this notebook, we demonstrate the basic use of UCLCHEM's python module by running a simple model and then
using the analysis functions to examine the output. Otherwise, it is identical to notebook 3.
'''
import uclchem

<<<<<<< HEAD
'''
## A Simple Cloud

UCLCHEM's `Cloud` class, models a spherical cloud of isothermal gas. We can keep a constant density or have it increase
over time following a freefall equation. This model is generally useful whenever you want to model a homogeneous cloud 
of gas under constant conditions. For example, in the inner parts of a molecular cloud where Av $\gtrsim$ 10 there are 
very few depth dependent processes. You may wish to model the whole of this UV shielded portion of the cloud with a 
single `Cloud` model.

Due to the large number of parameters in a chemical model and the way fortran and python interaction, we find it is 
easiest to do parameter input through python dictionaries. In this block, we define param_dict which contains the 
parameters we wish to modify for this run. Every `uclchem.model` class accepts a dictionary as an optional argument. 
Every parameter has a default value which is overridden if that parameter is specified in this dictionary. You can find 
a complete list of modifiable parameters and their default values in [our parameter docs](/docs/parameters).
'''

=======
# ## A Simple Cloud
#
# UCLCHEM's `Cloud` class, models a spherical cloud of isothermal gas. We can keep a constant density or have it increase over time following a freefall equation. This model is generally useful whenever you want to model a homogeneous cloud of gas under constant conditions. For example, in the inner parts of a molecular cloud where Av $\gtrsim$ 10 there are very few depth dependent processes. You may wish to model the whole of this UV shielded portion of the cloud with a single `Cloud` model.
#
# Due to the large number of parameters in a chemical model and the way fortran and python interaction, we find it is easiest to do parameter input through python dictionaries. In this block, we define param_dict which contains the parameters we wish to modify for this run. Every `uclchem.model` class accepts a dictionary as an optional argument. Every parameter has a default value which is overridden if that parameter is specified in this dictionary. You can find a complete list of modifiable parameters and their default values in [our parameter docs](/docs/parameters).

>>>>>>> a51e94d3
# set a parameter dictionary for phase 1 collapse model
out_species = ["SO", "CO"]
param_dict = {
    "endAtFinalDensity": False,  # stop at finalTime
    "freefall": False,  # don't increase density in freefall
    "initialDens": 1e4,  # starting density
    "initialTemp": 10.0,  # temperature of gas
    "finalTime": 1.0e6,  # final time
    "rout": 0.1,  # radius of cloud in pc
    "baseAv": 1.0,  # visual extinction at cloud edge.
}
cloud = uclchem.model.Cloud(param_dict=param_dict, out_species=out_species)
cloud.check_error()
<<<<<<< HEAD
'''
## Checking the output

The code above produced the object `cloud` which holds the variables associated to the model that UCLCHEM calculated.
Calling `cloud.success_flag` would exposes the variable `success_flag` which will be 0 if the model was run successfully,
 and negative if not. You can check an error value by calling cloud.check_error() to get a more detailed error message.

Additionally, the `cloud` object holds the physical parameters and chemical abundance arrays calculated by UCLCHEM.
These are stored in `cloud.physics_array` and `cloud.chemical_abun_array` respectively. If we wish to see just the
abundances of the final time step, we can get that array with `cloud.next_starting_chemistry`, bearing in mind
that the variable `cloud.starting_chemistry` contains the array of abundances that the model started with, if it was
provided to the object.

If `abundSaveFile` was added to the `param_dict`, then the final abundances of all species would be written to the file 
listed in `abundSaveFile`. If `outputFile` is added, then all abundances and physical parameters for all time steps
will be written to the file `outputFile`.

The UCLCHEM model classes have methods to reformat the output arrays into pandas dataframes, as well as having the option
to read previously run model output files. To retrieve a pandas dataframe of a model we can call 
`cloud.get_dataframes(point = 0)` where the point optional input allows us to choose which point we wish to retrieve 
the dataframe for, if we ran a multipoint model. This method defaults the `point` value to 0 to retrieve the central 
point. 
'''

cloud.get_dataframes().head()

'''
We can also test whether the model run went well by checking for element conservation. We do this because integrator 
errors often show up as a failure to conserve elemental abundances.

We can use `cloud.check_conservation(element_list=["H", "N", "C", "O", "S"])` to test whether we conserve elements in 
this run. This method prints the conservation results of elements listed in the argument `element_list` as a percentage 
of the original abundance by default. In an ideal case, these values are 0\% indicating the total abundance at the end
of the model is exactly the same as the total at the start.

Changes of less than 1\% are fine for many cases but if they are too high, you could consider changing the `reltol` 
and `abstol` parameters that control the integrator accuracy. They are error tolerance, so smaller values lead to 
smaller errors and (usually) longer integration times. The default values were chosen by running a large grid of 
models and choosing the tolerances with the lowest average run time from those that conserved elements well and 
rarely failed. Despite this, there are no one-size-fits-all perfect tolerances, and you may run into issues with 
different networks or models.
'''

cloud.check_conservation(element_list=["H", "N", "C", "O", "S"])

'''
## Plotting Results
Finally, you will want to plot your results. This can be done with any plotting library but UCLCHEM does provide a few 
functions to make quick plots. Note the use of $ symbols in the species list below, this gets the total ice abundance 
of a species. For two phase models, this is just the surface abudance but for three phase it is the sum of surface and 
bulk.
'''
=======

# ## Checking the output
#
# The code above produced the object `cloud` which holds the variables associated to the model that UCLCHEM calculated. Calling `cloud.success_flag` would exposes the variable `success_flag` which will be 0 if the model was run successfully, and negative if not. You can check an error value by calling cloud.check_error() to get a more detailed error message.
#
# Additionally, the `cloud` object holds the physical parameters and chemical abundance arrays calculated by UCLCHEM. These are stored in `cloud.physics_array` and `cloud.chemical_abun_array` respectively. If we wish to see just the abundances of the final time step, we can get that array with `cloud.next_starting_chemistry`, bearing in mind that the variable `cloud.starting_chemistry` contains the array of abundances that the model started with, if it was provided to the object.
#
# If `abundSaveFile` was added to the `param_dict`, then the final abundances of all species would be written to the file  listed in `abundSaveFile`. If `outputFile` is added, then all abundances and physical parameters for all time steps will be written to the file `outputFile`.
#
# The UCLCHEM model classes have methods to reformat the output arrays into pandas dataframes, as well as having the option to read previously run model output files. To retrieve a pandas dataframe of a model we can call `cloud.get_dataframes(point = 0)` where the point optional input allows us to choose which point we wish to retrieve the dataframe for, if we ran a multipoint model. This method defaults the `point` value to 0 to retrieve the central point.

cloud.get_dataframes().head()

# We can also test whether the model run went well by checking for element conservation. We do this because integrator errors often show up as a failure to conserve elemental abundances.
#
# We can use `cloud.check_conservation(element_list=["H", "N", "C", "O", "S"])` to test whether we conserve elements in this run. This method prints the conservation results of elements listed in the argument `element_list` as a percentage of the original abundance by default. In an ideal case, these values are 0\% indicating the total abundance at the end of the model is exactly the same as the total at the start.
#
# Changes of less than 1\% are fine for many cases but if they are too high, you could consider changing the `reltol` and `abstol` parameters that control the integrator accuracy. They are error tolerance, so smaller values lead to smaller errors and (usually) longer integration times. The default values were chosen by running a large grid of models and choosing the tolerances with the lowest average run time from those that conserved elements well and rarely failed. Despite this, there are no one-size-fits-all perfect tolerances, and you may run into issues with different networks or models.

cloud.check_conservation(element_list=["H", "N", "C", "O", "S"])

# ## Plotting Results
# Finally, you will want to plot your results. This can be done with any plotting library but UCLCHEM does provide a few functions to make quick plots. Note the use of $ symbols in the species list below, this gets the total ice abundance of a species. For two phase models, this is just the surface abudance but for three phase it is the sum of surface and bulk.
>>>>>>> a51e94d3

fig, ax = cloud.create_abundance_plot(species=["H", "H2", "$H", "$H2", "H2O", "$H2O", "CO", "$CO", "$CH3OH", "CH3OH"], figsize=(10, 7))
ax = ax.set(xscale="log", ylim=(1e-15, 1), xlim=(1e3, 1e6))

'''
and that's it! You've run your first UCLCHEM model, checked that the element conservation is correct, and plotted the abundances.
'''<|MERGE_RESOLUTION|>--- conflicted
+++ resolved
@@ -1,7 +1,3 @@
-<<<<<<< HEAD
-'''
-# Running Your First Models
-=======
 # ---
 # jupyter:
 #   jupytext:
@@ -20,38 +16,15 @@
 # # Running Your First Models with Objects
 #
 # In this notebook, we demonstrate the basic use of UCLCHEM's python module by running a simple model and then using the analysis functions to examine the output. Otherwise, it is identical to notebook 3.
->>>>>>> a51e94d3
 
-In this notebook, we demonstrate the basic use of UCLCHEM's python module by running a simple model and then
-using the analysis functions to examine the output. Otherwise, it is identical to notebook 3.
-'''
 import uclchem
 
-<<<<<<< HEAD
-'''
-## A Simple Cloud
-
-UCLCHEM's `Cloud` class, models a spherical cloud of isothermal gas. We can keep a constant density or have it increase
-over time following a freefall equation. This model is generally useful whenever you want to model a homogeneous cloud 
-of gas under constant conditions. For example, in the inner parts of a molecular cloud where Av $\gtrsim$ 10 there are 
-very few depth dependent processes. You may wish to model the whole of this UV shielded portion of the cloud with a 
-single `Cloud` model.
-
-Due to the large number of parameters in a chemical model and the way fortran and python interaction, we find it is 
-easiest to do parameter input through python dictionaries. In this block, we define param_dict which contains the 
-parameters we wish to modify for this run. Every `uclchem.model` class accepts a dictionary as an optional argument. 
-Every parameter has a default value which is overridden if that parameter is specified in this dictionary. You can find 
-a complete list of modifiable parameters and their default values in [our parameter docs](/docs/parameters).
-'''
-
-=======
 # ## A Simple Cloud
 #
 # UCLCHEM's `Cloud` class, models a spherical cloud of isothermal gas. We can keep a constant density or have it increase over time following a freefall equation. This model is generally useful whenever you want to model a homogeneous cloud of gas under constant conditions. For example, in the inner parts of a molecular cloud where Av $\gtrsim$ 10 there are very few depth dependent processes. You may wish to model the whole of this UV shielded portion of the cloud with a single `Cloud` model.
 #
 # Due to the large number of parameters in a chemical model and the way fortran and python interaction, we find it is easiest to do parameter input through python dictionaries. In this block, we define param_dict which contains the parameters we wish to modify for this run. Every `uclchem.model` class accepts a dictionary as an optional argument. Every parameter has a default value which is overridden if that parameter is specified in this dictionary. You can find a complete list of modifiable parameters and their default values in [our parameter docs](/docs/parameters).
 
->>>>>>> a51e94d3
 # set a parameter dictionary for phase 1 collapse model
 out_species = ["SO", "CO"]
 param_dict = {
@@ -65,60 +38,6 @@
 }
 cloud = uclchem.model.Cloud(param_dict=param_dict, out_species=out_species)
 cloud.check_error()
-<<<<<<< HEAD
-'''
-## Checking the output
-
-The code above produced the object `cloud` which holds the variables associated to the model that UCLCHEM calculated.
-Calling `cloud.success_flag` would exposes the variable `success_flag` which will be 0 if the model was run successfully,
- and negative if not. You can check an error value by calling cloud.check_error() to get a more detailed error message.
-
-Additionally, the `cloud` object holds the physical parameters and chemical abundance arrays calculated by UCLCHEM.
-These are stored in `cloud.physics_array` and `cloud.chemical_abun_array` respectively. If we wish to see just the
-abundances of the final time step, we can get that array with `cloud.next_starting_chemistry`, bearing in mind
-that the variable `cloud.starting_chemistry` contains the array of abundances that the model started with, if it was
-provided to the object.
-
-If `abundSaveFile` was added to the `param_dict`, then the final abundances of all species would be written to the file 
-listed in `abundSaveFile`. If `outputFile` is added, then all abundances and physical parameters for all time steps
-will be written to the file `outputFile`.
-
-The UCLCHEM model classes have methods to reformat the output arrays into pandas dataframes, as well as having the option
-to read previously run model output files. To retrieve a pandas dataframe of a model we can call 
-`cloud.get_dataframes(point = 0)` where the point optional input allows us to choose which point we wish to retrieve 
-the dataframe for, if we ran a multipoint model. This method defaults the `point` value to 0 to retrieve the central 
-point. 
-'''
-
-cloud.get_dataframes().head()
-
-'''
-We can also test whether the model run went well by checking for element conservation. We do this because integrator 
-errors often show up as a failure to conserve elemental abundances.
-
-We can use `cloud.check_conservation(element_list=["H", "N", "C", "O", "S"])` to test whether we conserve elements in 
-this run. This method prints the conservation results of elements listed in the argument `element_list` as a percentage 
-of the original abundance by default. In an ideal case, these values are 0\% indicating the total abundance at the end
-of the model is exactly the same as the total at the start.
-
-Changes of less than 1\% are fine for many cases but if they are too high, you could consider changing the `reltol` 
-and `abstol` parameters that control the integrator accuracy. They are error tolerance, so smaller values lead to 
-smaller errors and (usually) longer integration times. The default values were chosen by running a large grid of 
-models and choosing the tolerances with the lowest average run time from those that conserved elements well and 
-rarely failed. Despite this, there are no one-size-fits-all perfect tolerances, and you may run into issues with 
-different networks or models.
-'''
-
-cloud.check_conservation(element_list=["H", "N", "C", "O", "S"])
-
-'''
-## Plotting Results
-Finally, you will want to plot your results. This can be done with any plotting library but UCLCHEM does provide a few 
-functions to make quick plots. Note the use of $ symbols in the species list below, this gets the total ice abundance 
-of a species. For two phase models, this is just the surface abudance but for three phase it is the sum of surface and 
-bulk.
-'''
-=======
 
 # ## Checking the output
 #
@@ -142,11 +61,8 @@
 
 # ## Plotting Results
 # Finally, you will want to plot your results. This can be done with any plotting library but UCLCHEM does provide a few functions to make quick plots. Note the use of $ symbols in the species list below, this gets the total ice abundance of a species. For two phase models, this is just the surface abudance but for three phase it is the sum of surface and bulk.
->>>>>>> a51e94d3
 
 fig, ax = cloud.create_abundance_plot(species=["H", "H2", "$H", "$H2", "H2O", "$H2O", "CO", "$CO", "$CH3OH", "CH3OH"], figsize=(10, 7))
 ax = ax.set(xscale="log", ylim=(1e-15, 1), xlim=(1e3, 1e6))
 
-'''
-and that's it! You've run your first UCLCHEM model, checked that the element conservation is correct, and plotted the abundances.
-'''+# and that's it! You've run your first UCLCHEM model, checked that the element conservation is correct, and plotted the abundances.
<<<<<<< HEAD
=======
# ---
# jupyter:
#   jupytext:
#     formats: ipynb,py:light
#     text_representation:
#       extension: .py
#       format_name: light
#       format_version: '1.5'
#       jupytext_version: 1.17.2
#   kernelspec:
#     display_name: Python 3
#     language: python
#     name: python3
# ---

>>>>>>> a51e94d3
'''
# Advanced Physical Modelling

In the previous tutorial, we simply modelled the chemistry of a static cloud for 1 Myr. This is unlikely to meet
everybody's modelling needs and UCLCHEM is capable of modelling much more complex environments such as prestellar
cores and shocks. In this tutorial, we model both a prestellar core and a shock to explore how these models work and
to demonstrate the workflow that the UCLCHEM team normally follow. In tutorial 2a, we approach the modeling in a more
classic approach, by writing the outputs to files, before passing them to the subsequent model class. In tutorial 2b,
we calculate the exact same models, but take advantage of the model objects in order to perform all calculations in
memory, bypassing the file system entirely.
'''

import uclchem
import matplotlib.pyplot as plt

'''
## The Prestellar Core

### Initial Conditions (Phase 1)
UCLCHEM typically starts with the gas in atomic/ionic form with no molecules. However, this clearly is not appropriate 
when modelling an object such as a prestellar core. In these objects, the gas is already evolved and there should be 
molecules in the gas phase as well as ice mantles on the dust. To allow for this, one must provide some initial 
abundances to the model. There are many ways to do this, but we typically chose to run a preliminary model to produce 
our abundances. In many UCLCHEM papers, we refer to the preliminary model as *phase 1* and the science model as 
*phase 2*. Phase 1 simply models a collapsing cloud and phase 2 models the object in question.

To do this, we will use `uclchem.model.Cloud()` to run a model where a cloud of gas collapses from a density of 
$10^2 cm^{-3}$ to our prestellar core density of $10^6 cm^{-3}$, keeping all other parameters constant. During this 
collapse, chemistry will occur, and we can assume the final abundances of this model will be reasonable starting 
abundances for the prestellar core.
'''

# set a parameter dictionary for cloud collapse model
param_dict = {
    "endAtFinalDensity": False,  # stop at finalTime
    "freefall": True,  # increase density in freefall
    "initialDens": 1e2,  # starting density
    "finalDens": 1e6,  # final density
    "initialTemp": 10.0,  # temperature of gas
    "finalTime": 6.0e6,  # final time
    "rout": 0.1,  # radius of cloud in pc
    "baseAv": 1.0,  # visual extinction at cloud edge.
}

cloud = uclchem.model.Cloud(param_dict=param_dict)

'''
With that done, we have run the model and stored the outputs into the object `cloud`, while also storing the final abundances by using: `param_dict["abundSaveFile"]`. We can pass this value our prestellar core model to use those abundances as our initial abundances. Of note, the parameter `abundSaveFile` has been removed from param_dict by creating the `cloud` object.

### Running the Science Model (Phase 2)

We need to change just a few things in `param_dict` to set up the prestellar core model. The key one is that UCLCHEM saves final abundances to `abundSaveFile` but loads them from `abundLoadFile` so we need to provide the `abundLoadFile` parameter to make the abundances we just produced our initial abundances.

We also want to turn off freefall and change how long the model runs for.
'''

# change other bits of input to set up phase 2
param_dict["initialDens"] = 1e6
param_dict["finalTime"] = 1e6
param_dict["freefall"] = False

# freeze out is completely overwhelmed by thermal desorption
# so turning it off has no effect on abundances but speeds up integrator.
param_dict["freezeFactor"] = 0.0

param_dict["abstol_factor"] = 1e-18
param_dict["reltol"] = 1e-12

p_core = uclchem.model.PrestellarCore(temp_indx=3, max_temperature=300.0, param_dict=param_dict, previous_model=cloud)

p_core.check_conservation()

'''
Note that we've made two changes to the parameters here which aren't strictly necessary but can be helpful in certain 
situations.

Since the gas temperature increases throughout a prestellar core model, freeze out is much slower than thermal 
desorption for all but the first few time steps. Turning it off doesn't affect the abundances but will speed up the 
solution.

We also change abstol and reltol here, largely to demonstrate their use. They control the integrator accuracy and 
whilst making them smaller does slow down successful runs, it can make runs complete that stall completely otherwise 
or give correct solutions where lower tolerances allow issues like element conservation failure to sneak in. If your 
code does not complete or element conservation fails, you can change them.

### Checking the Result
With a successful run, we can check the output. To easily work with the output, we first retrieve the pandas dataframe 
version of it, then we can plot it up.
'''

df_p_core = p_core.get_dataframes()

species = ["CO", "H2O", "CH3OH", "#CO", "#H2O", "#CH3OH", "@H2O", "@CO", "@CH3OH"]
fig, [ax, ax2] = plt.subplots(1, 2, figsize=(16, 9))
ax = p_core.plot_species(ax, species)
settings = ax.set(
    yscale="log",
    xlim=(1e2, 1e6),
    ylim=(1e-10, 1e-2),
    xlabel="Time / years",
    ylabel="Fractional Abundance",
    xscale="log",
)

ax2.plot(df_p_core["Time"], df_p_core["Density"], color="black")
ax2.set(xscale="log")
ax3 = ax2.twinx()
ax3.plot(df_p_core["Time"], df_p_core["gasTemp"], color="red")
ax2.set(xlabel="Time / year", ylabel="Density")
ax3.set(ylabel="Temperature", facecolor="red", xlim=(1e2, 1e6))
ax3.tick_params(axis="y", colors="red")

'''
Here, we see the value of running a collapse phase before the science run. Having run a collapse, we start this model 
with well developed ices and having material in the surface and bulk allows us to properly model the effect of warm up 
in a prestellar core. For example, the @CO abundance is $\sim10^{-4}$ and #CO is $\sim10^{-6}$. As the gas warms to 
around 30K, the #CO abundance drops drastically as CO's binding energy is such that it is efficiently desorbed from 
the surface at this temperature. However, the rest of the CO is trapped in the bulk, surrounded by more strongly bound 
H2O molecules. Thus, the @CO abundance stays high until the gas reaches around 130K, when the H2O molecules are 
released along with the entire bulk.

## Shocks
Essentially the same process should be followed for shocks. Let's run a C-type and J-type shock through a gas of 
density $10^4 cm^{-3}$. Again, we first run a simple cloud model to obtain some reasonable starting abundances, then 
we can run the shocks.
'''

# set a parameter dictionary for phase 1 collapse model
param_dict = {
    "endAtFinalDensity": False,  # stop at finalTime
    "freefall": True,  # increase density in freefall
    "initialDens": 1e2,  # starting density
    "finalDens": 1e4,  # final density
    "initialTemp": 10.0,  # temperature of gas
    "finalTime": 6.0e6,  # final time
    "rout": 0.1,  # radius of cloud in pc
    "baseAv": 1.0,  # visual extinction at cloud edge.
}

shock_start = uclchem.model.Cloud(param_dict=param_dict)

'''
### C-shock
We'll first run a c-shock. We choose to crate a 40 km s $^{-1}$ shock through a gas of density $10^4$ cm $^{-3}$, 
using the model we just produced. Note that c-shock is the only model which returns an additional output in its 
result list. C-Shock models include an additional variable that can be accessed, the dissipation time. This can be 
retrieved like so `cshock.dissipation_time` where `cshock` would be the object created using `uclchem.model.CShock()`.
'''

# change other bits of input to set up phase 2
param_dict["initialDens"] = 1e4
param_dict["finalTime"] = 1e6

cshock = uclchem.model.CShock(shock_vel=40, param_dict=param_dict, previous_model=shock_start)

df_cshock = cshock.get_dataframes()
cshock.check_conservation()

species = ["CO", "H2O", "CH3OH", "NH3", "$CO", "$H2O", "$CH3OH", "$NH3"]

fig, [ax, ax2] = plt.subplots(1, 2, figsize=(16, 9))
ax = cshock.plot_species(ax, species)
settings = ax.set(
    yscale="log",
    xlim=(1, 20 * cshock.dissipation_time),
    ylim=(1e-10, 1e-2),
    xlabel="Time / years",
    ylabel="Fractional Abundance",
    xscale="log",
)

ax2.plot(df_cshock["Time"], df_cshock["Density"], color="black")
ax2.set(xscale="log")
ax3 = ax2.twinx()
ax3.plot(df_cshock["Time"], df_cshock["gasTemp"], color="red")
ax2.set(xlabel="Time / year", ylabel="Density")
ax3.set(ylabel="Temperature", facecolor="red", xlim=(1, 20 * cshock.dissipation_time))
ax3.tick_params(axis="y", colors="red")

'''
### J-shock
Running a j-shock is a simple case of changing function. We'll run a 10 km s $^{-1}$ shock through a gas of density 
$10^3$ cm $^{-3}$ gas this time. Note that nothing stops us using the initial abundances we produced for the c-shock. 
UCLCHEM will not check that the initial density matches the density of the previous model. It may not always be a good 
idea to do this, but we should remember the initial abundances really are just a rough approximation.

By default, UCLCHEM uses 500 timepoints for a model, but this turns out to not be enough, which is why we increase the 
number of timepoints to 1500.
'''

param_dict["initialDens"] = 1e3
param_dict["freefall"] = False  # lets remember to turn it off this time
param_dict["reltol"] = 1e-12

shock_vel = 10.0
jshock = uclchem.model.JShock(shock_vel=shock_vel, param_dict=param_dict, previous_model=shock_start, timepoints=1500)

'''
This time, we've turned off the freefall option and made reltol a little more stringent. The j-shock ends up running a 
bit slower but we get no warnings on this run.
'''
df_jshock = jshock.get_dataframes()
jshock.check_conservation()

species = ["CO", "H2O", "CH3OH", "NH3", "$CO", "$H2O", "$CH3OH", "$NH3"]

fig, [ax, ax2] = plt.subplots(1, 2, figsize=(16, 9))
ax = jshock.plot_species(ax, species)
settings = ax.set(
    yscale="log",
    xlim=(1e-7, 1e6),
    ylim=(1e-10, 1e-2),
    xlabel="Time / years",
    ylabel="Fractional Abundance",
    xscale="log",
)

ax2.plot(df_jshock["Time"], df_jshock["Density"], color="black")
ax2.set(xscale="log", yscale="log")
ax3 = ax2.twinx()
ax3.plot(df_jshock["Time"], df_jshock["gasTemp"], color="red")
ax2.set(xlabel="Time / year", ylabel="Density")
ax3.set(ylabel="Temperature", facecolor="red", xlim=(1e-7, 1e6))
ax3.tick_params(axis="y", colors="red")

'''
That's everything! We've run various science models using reasonable starting abundances that we produced by running a 
simple UCLCHEM model beforehand. One benefit of this method is that the abundances are consistent with the network. If
we start with arbitrary, perhaps observationally motivated, abundances, it would be possible to initiate the model in a 
state our network could never produce.

However, one should be aware of the limitations of this method. A freefall collapse from low density to high is not 
really how a molecular cloud forms and so the abundances are only approximately similar to values they'd truly have in 
a real cloud. Testing whether your results are sensitive to things like the time you run the preliminary for or the 
exact density is a good way to make sure these approximations are not problematic.

Bear in mind that all model objects can be passed as inputs to `previous_model`. This lets you chain model runs 
together. For example, you could run a c-shock from a cloud model as we did here and then a j-shock with the c-shock 
object as the previous model.
'''<|MERGE_RESOLUTION|>--- conflicted
+++ resolved
@@ -1,5 +1,3 @@
-<<<<<<< HEAD
-=======
 # ---
 # jupyter:
 #   jupytext:
@@ -15,7 +13,6 @@
 #     name: python3
 # ---
 
->>>>>>> a51e94d3
 '''
 # Advanced Physical Modelling
 

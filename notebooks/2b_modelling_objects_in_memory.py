--- conflicted
+++ resolved
@@ -1,4 +1,3 @@
-<<<<<<< HEAD
 '''
 # Advanced Physical Modelling
 
@@ -10,27 +9,7 @@
 we calculate the exact same models, but take advantage of the model objects in order to perform all calculations in
 memory, bypassing the file system entirely.
 '''
-=======
-# ---
-# jupyter:
-#   jupytext:
-#     formats: ipynb,py:light
-#     text_representation:
-#       extension: .py
-#       format_name: light
-#       format_version: '1.5'
-#       jupytext_version: 1.17.2
-#   kernelspec:
-#     display_name: Python 3
-#     language: python
-#     name: python3
-# ---
-
-# # Advanced Physical Modelling
-#
-# In the previous tutorial, we simply modelled the chemistry of a static cloud for 1 Myr. This is unlikely to meet everybody's modelling needs and UCLCHEM is capable of modelling much more complex environments such as hot cores and shocks. In this tutorial, we model both a hot core and a shock to explore how these models work and to demonstrate the workflow that the UCLCHEM team normally follow.
-
->>>>>>> c05296f8
+
 import uclchem
 import matplotlib.pyplot as plt
 import os

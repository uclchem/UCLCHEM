--- conflicted
+++ resolved
@@ -1,9 +1,5 @@
 [build-system]
-<<<<<<< HEAD
-requires = ["setuptools", "numpy", "wheel", "setuptools-git-versioning>=2.0,<3"]
-=======
-requires = ["setuptools>64,<74", "setuptools-scm", "numpy<2", "wheel", "setuptools-git-versioning<2"]
->>>>>>> a1ee8204
+requires = ["setuptools>64,<74", "setuptools-scm", "numpy<2", "wheel", "setuptools-git-versioning>=2.0,<3"]
 build-backend = "setuptools.build_meta"
 
 [tool.setuptools-git-versioning]
@@ -20,20 +16,12 @@
     { name = "Ross O'Donoghue" },
 ]
 maintainers = [
-<<<<<<< HEAD
-    { name = "Gijs Vermariën", email = "vermarien@strw.leidenuniv.nl" },
-=======
-{name="Gijs Vermariën", email="vermarien@strw.leidenuniv.nl"}]
-description="A package for the astrochemical modelling of gas-grain chemistries."
+	{name="Gijs Vermariën", email="vermarien@strw.leidenuniv.nl"},
+]
+license = {text = "MIT License"}
+description = "A package for the astrochemical modelling of gas-grain chemistries."
 readme = "README.md"
 requires-python = ">=3.9,<3.12"
-license = {text = "MIT License"}
 dependencies = [
     "pandas<2", "numpy<2", "pyyaml", "matplotlib", "seaborn", "pytest"
->>>>>>> a1ee8204
-]
-description = "A package for the astrochemical modelling of gas-grain chemistries."
-readme = "README.md"
-requires-python = ">=3.9"
-license = { text = "MIT License" }
-dependencies = ["pandas", "numpy", "pyyaml", "matplotlib", "seaborn", "pytest"]+]
[build-system]
# build-backend="setuptools.build_meta"
requires = ["setuptools>64,<74", "numpy", "wheel", "setuptools-git-versioning>=2.0,<3", "meson-python",  "charset_normalizer"]
build-backend = "mesonpy"

[project]
name = "uclchem"
dynamic = ["version"]
authors = [
    { name = "Gijs Vermariën", email = "vermarien@strw.leidenuniv.nl" },
    { name = "Marcus Keil" },
    { name = "Jon Holdship" },
    { name = "Tomas James" },
    { name = "Ross O'Donoghue" },
]
maintainers = [
	{name="Gijs Vermariën", email="vermarien@strw.leidenuniv.nl"},
]
license = {text = "MIT License"}
description = "A package for the astrochemical modelling of gas-grain chemistries."
readme = "README.md"
requires-python = ">=3.9,<3.14"
dependencies = [
<<<<<<< HEAD
    "pandas", "numpy", "pyyaml", "matplotlib", "seaborn", "pytest", "charset_normalizer", "scipy", "tqdm"
]
=======
    "pandas<2", "numpy<2", "pyyaml", "matplotlib", "seaborn", "pytest", "joblib", "pytest-xdist", "pre-commit"
]
>>>>>>> ddbe5877
<|MERGE_RESOLUTION|>--- conflicted
+++ resolved
@@ -21,10 +21,5 @@
 readme = "README.md"
 requires-python = ">=3.9,<3.14"
 dependencies = [
-<<<<<<< HEAD
-    "pandas", "numpy", "pyyaml", "matplotlib", "seaborn", "pytest", "charset_normalizer", "scipy", "tqdm"
+    "pandas", "numpy", "pyyaml", "matplotlib", "seaborn", "pytest", "charset_normalizer", "scipy", "tqdm", "joblib", "pytest-xdist", "pre-commit"
 ]
-=======
-    "pandas<2", "numpy<2", "pyyaml", "matplotlib", "seaborn", "pytest", "joblib", "pytest-xdist", "pre-commit"
-]
->>>>>>> ddbe5877

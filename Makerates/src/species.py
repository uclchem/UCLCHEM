--- conflicted
+++ resolved
@@ -146,25 +146,6 @@
         if mass != int(self.mass):
             print(f"Input mass of {self.name} does not match calculated mass of constituents")
             print("using calculated mass")
-<<<<<<< HEAD
-            self.mass=int(mass)
-    
-    def __eq__(self,other):
-        return self.name==other.name
-    
-    def __lt__(self,other):
-        return self.mass<other.mass
-    
-    def __gt__(self,other):
-        return self.mass>other.mass
-    
-    def __repr__(self):
-        return f"Specie: {self.name}"
-    
-    def __str__(self):
-        return self.name
-    
-=======
             self.mass = int(mass)
 
     def __eq__(self, other):
@@ -175,4 +156,10 @@
 
     def __gt__(self, other):
         return self.mass > other.mass
->>>>>>> 08d37f8c
+    
+    def __repr__(self):
+        return f"Specie: {self.name}"
+    
+    def __str__(self):
+        return self.name
+    
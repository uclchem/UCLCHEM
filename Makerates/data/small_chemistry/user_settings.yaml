#Your list of all species
species_file: data/small_chemistry/species.csv

#core reactions from gas phase database
database_reaction_file : data/databases/umist22.csv
database_reaction_type : UMIST
#database_reaction_file : inputFiles/kida.uva.2014.dat
#database_reaction_type : KIDA

#set of additional reactions: eg grain network
custom_reaction_file : data/small_chemistry/reactions.csv
custom_reaction_type : UCL

# Directory in which to store output. If not included we automatically move
# the files to the uclchem src folder. This is the default behaviour.
# output_directory : "outputFiles"

#whether to add gas-phase CRP, CRPHOT and PHOTON reactions to grains as well
<<<<<<< HEAD
add_crp_photo_to_grain: True
=======
add_crp_photo_to_grain: False
# Enable the writing of the rates and flux to the disk
enable_rates_to_disk: False
>>>>>>> d7d1cb11
<|MERGE_RESOLUTION|>--- conflicted
+++ resolved
@@ -16,10 +16,6 @@
 # output_directory : "outputFiles"
 
 #whether to add gas-phase CRP, CRPHOT and PHOTON reactions to grains as well
-<<<<<<< HEAD
-add_crp_photo_to_grain: True
-=======
 add_crp_photo_to_grain: False
 # Enable the writing of the rates and flux to the disk
-enable_rates_to_disk: False
->>>>>>> d7d1cb11
+enable_rates_to_disk: False